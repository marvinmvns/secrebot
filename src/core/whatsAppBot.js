import pkg from 'whatsapp-web.js';
const { Client, LocalAuth, MessageMedia } = pkg;
import qrcode from 'qrcode-terminal';
import fs from 'fs/promises';
import path from 'path';
import ollama from 'ollama';
import si from 'systeminformation';
<<<<<<< HEAD
import pdfjsLib from 'pdfjs-dist/legacy/build/pdf.js';

async function parsePdfBuffer(buffer) {
  const loadingTask = pdfjsLib.getDocument({ data: buffer });
  const pdf = await loadingTask.promise;
  let text = '';
  for (let i = 1; i <= pdf.numPages; i++) {
    const page = await pdf.getPage(i);
    const content = await page.getTextContent();
    text += content.items.map(item => item.str).join(' ') + '\n';
  }
  return text;
}
=======
import pdf from 'pdf-parse';
>>>>>>> 9c75a569
import mammoth from 'mammoth';

import Utils from '../utils/index.js';
import {
  CONFIG,
  COMMANDS,
  NUMERIC_SHORTCUTS,
  CHAT_MODES,
  MENU_MESSAGE,
  MODE_MESSAGES,
  SUCCESS_MESSAGES,
  ERROR_MESSAGES,
  PROMPTS,
  __dirname
} from '../config/index.js';

// Importar o serviço TTS
import TtsService from '../services/ttsService.js';
import CalorieService from '../services/calorieService.js';

// ============ Bot do WhatsApp ============
class WhatsAppBot {
  // CORREÇÃO: Adicionar ttsService ao construtor e atribuí-lo
  constructor(scheduler, llmService, transcriber, ttsService) {
    this.scheduler = scheduler;
    this.llmService = llmService;
    this.transcriber = transcriber;
    this.ttsService = ttsService; // CORREÇÃO: Atribuir o serviço TTS
    this.chatModes = new Map();
    this.userPreferences = new Map(); // Para armazenar preferências (ex: { voiceResponse: true/false })
    this.client = new Client({
      authStrategy: new LocalAuth(),
      puppeteer: {
        args: ['--no-sandbox', '--disable-setuid-sandbox']
      },
      // ffmpegPath: '/usr/bin/ffmpeg', // Descomentar se necessário para áudio opus
    });
    this.setupEvents();
  }

  getClient() {
    return this.client;
  }

  getScheduler() {
    return this.scheduler;
  }

  // --- Métodos de Preferência do Usuário ---
  getUserPreference(contactId, key, defaultValue = false) {
    const prefs = this.userPreferences.get(contactId) || {};
    return prefs[key] === undefined ? defaultValue : prefs[key];
  }

  setUserPreference(contactId, key, value) {
    const prefs = this.userPreferences.get(contactId) || {};
    prefs[key] = value;
    this.userPreferences.set(contactId, prefs);
    console.log(`🔧 Preferência [${key}=${value}] definida para ${contactId}`);
  }

  toggleVoicePreference(contactId) {
    const currentValue = this.getUserPreference(contactId, 'voiceResponse', false);
    this.setUserPreference(contactId, 'voiceResponse', !currentValue);
    return !currentValue; // Retorna o novo valor
  }
  // --- Fim Métodos de Preferência ---

  setupEvents() {
    this.client.on('qr', qr => {
      qrcode.generate(qr, { small: true });
      console.log('📱 QR Code gerado. Escaneie para login.');
    });

    this.client.on('ready', () => {
      console.log('✅ Cliente WhatsApp pronto!');
      this.startScheduler();
    });

    this.client.on('authenticated', () => console.log('🔐 WhatsApp autenticado.'));
    this.client.on('auth_failure', msg => {
      console.error('❌ Falha na autenticação:', msg);
      process.exit(1);
    });

    this.client.on('disconnected', reason => {
      console.error('🔌 WhatsApp desconectado:', reason);
      process.exit(1);
    });

    this.client.on('message', async msg => {
      try {
        // if (msg.isStatus || msg.from.includes('@g.us')) return; // Opcional: Ignorar status/grupos
        await this.handleMessage(msg);
      } catch (err) {
        console.error('❌ Erro ao processar mensagem:', err);
        if (this.client.info) {
            await this.sendResponse(msg.from, ERROR_MESSAGES.GENERIC);
        }
      }
    });
  }

  startScheduler() {
    this.scheduler.processScheduledMessages(this.client);
    setInterval(
      () => this.scheduler.processScheduledMessages(this.client),
      CONFIG.scheduler.interval
    );
    console.log(`⏰ Scheduler iniciado com intervalo de ${CONFIG.scheduler.interval / 1000}s.`);
  }

  async initialize() {
    try {
      await this.client.initialize();
    } catch (err) {
      console.error('❌ Erro na inicialização do WhatsApp:', err);
      throw err;
    }
  }

  isMainCommand(text) {
    const lower = text.toLowerCase();
    return Object.values(COMMANDS).some(cmd => lower.startsWith(cmd));
  }

  getCurrentMode(contactId) {
    return this.chatModes.get(contactId) || null;
  }

  setMode(contactId, mode) {
    if (mode) {
      this.chatModes.set(contactId, mode);
      console.log(`🔧 Modo para ${contactId} definido para: ${mode}`);
    } else {
      const currentMode = this.chatModes.get(contactId);
      if (currentMode) {
          this.llmService.clearContext(contactId, currentMode);
          console.log(`🧹 Contexto LLM para modo ${currentMode} de ${contactId} limpo.`);
      }
      this.chatModes.delete(contactId);
      console.log(`🔧 Modo para ${contactId} removido.`);
    }
  }

  // Método unificado para enviar respostas (texto ou voz)
  async sendResponse(contactId, textContent, forceText = false) {
    const useVoice = this.getUserPreference(contactId, 'voiceResponse', false) && !forceText;

    // CORREÇÃO: A verificação 'this.ttsService' garante que o serviço foi injetado
    if (useVoice && this.ttsService && this.ttsService.client) { // Adicionado check this.ttsService.client
      try {
        console.log(`🗣️ Gerando resposta em áudio para ${contactId}...`);
        const audioBuffer = await this.ttsService.generateAudio(textContent);
        const audioBase64 = audioBuffer.toString('base64');
        // Tentar enviar como audio/ogg primeiro, pode ser mais compatível
        const media = new MessageMedia('audio/ogg', audioBase64, 'response.ogg');
        await this.client.sendMessage(contactId, media, { sendAudioAsVoice: true });
        console.log(`✅ Áudio enviado para ${contactId}`);
      } catch (ttsError) {
        console.error(`❌ Erro ao gerar/enviar áudio TTS para ${contactId}:`, ttsError);
        // Fallback para texto se TTS falhar
        await this.client.sendMessage(contactId, ERROR_MESSAGES.TTS_FAILED); // Envia erro em texto
        await this.client.sendMessage(contactId, textContent); // Envia conteúdo original em texto
      }
    } else {
      // Enviar como texto se a preferência for texto, se TTS falhou na inicialização, ou se forçado
      await this.client.sendMessage(contactId, textContent);
    }
  }

  // Método para enviar mensagens de erro (usa sendResponse)
  async sendErrorMessage(contactId, message, forceText = false) {
      await this.sendResponse(contactId, message, forceText);
  }

  async handleMessage(msg) {
    const contactId = msg.from;
    const text = msg.body?.trim() || '';
    const lowerText = text.toLowerCase();

    console.log(`💬 Mensagem de ${contactId}: ${text || '[Mídia]'}`);

    if (Utils.isVoltarCommand(text)) {
      this.setMode(contactId, null);
      await this.sendResponse(contactId, MENU_MESSAGE);
      return;
    }

    const currentMode = this.getCurrentMode(contactId);

    if (!currentMode && NUMERIC_SHORTCUTS[text]) {
      const command = NUMERIC_SHORTCUTS[text];
      console.log(`🔢 Atalho numérico ${text} mapeado para ${command}`);
      await this.handleMessage({ ...msg, body: command });
      return;
    }

    if (this.isMainCommand(lowerText)) {
        await this.handleCommand(msg, contactId, lowerText, text);
        return;
    }

    if (msg.hasMedia) {
        if (msg.type === 'image') {
            await this.handleImageMessage(msg, contactId, lowerText);
            return;
        } else if (msg.type === 'audio' || msg.type === 'ptt') {
            await this.handleAudioMessage(msg, contactId);
            return;
        }
    }

    if (currentMode) {
        await this.processMessageByMode(contactId, text);
        return;
    }

    console.log(`❓ Mensagem não reconhecida de ${contactId}, exibindo menu.`);
    await this.sendResponse(contactId, MENU_MESSAGE);
  }

  async handleCommand(msg, contactId, lowerText, originalText) {
      const commandHandlers = {
          [COMMANDS.MENU]: async () => {
              this.setMode(contactId, null);
              await this.sendResponse(contactId, MENU_MESSAGE);
          },
          [COMMANDS.AJUDA]: async () => {
              this.setMode(contactId, null);
              await this.sendResponse(contactId, MENU_MESSAGE);
          },
          [COMMANDS.DEEP]: () => this.handleDeepCommand(contactId, originalText),
          [COMMANDS.AGENDA]: () => this.handleAgendabotCommand(contactId, originalText),
          [COMMANDS.TRANSCREVER]: () => this.handleTranscreverCommand(contactId),
          [COMMANDS.LINKEDIN]: () => this.handleLinkedinCommand(contactId, originalText),
          [COMMANDS.LISTAR]: () => this.handleListarCommand(contactId),
          [COMMANDS.DELETAR]: () => this.handleDeletarCommand(contactId),
          [COMMANDS.VOZ]: () => this.handleVozCommand(contactId),
          [COMMANDS.RECURSO]: () => this.handleRecursoCommand(contactId),
          [COMMANDS.RESUMIR]: () => this.handleResumirCommand(msg, contactId),
          [COMMANDS.FOTO]: async () => {
              await this.sendResponse(contactId, ERROR_MESSAGES.IMAGE_REQUIRED);
          },
          [COMMANDS.CALORIAS]: async () => {
              await this.sendResponse(contactId, ERROR_MESSAGES.IMAGE_REQUIRED);
          }
      };

      for (const [command, handler] of Object.entries(commandHandlers)) {
          if (lowerText.startsWith(command)) {
              console.log(`⚙️ Executando comando ${command} para ${contactId}`);
              await handler();
              return;
          }
      }

      console.warn(`⚠️ Comando ${lowerText} não encontrado nos handlers.`);
      await this.sendResponse(contactId, MENU_MESSAGE);
  }

  async handleVozCommand(contactId) {
      const voiceEnabled = this.toggleVoicePreference(contactId);
      const message = voiceEnabled ? SUCCESS_MESSAGES.VOICE_ENABLED : SUCCESS_MESSAGES.VOICE_DISABLED;
      // Enviar confirmação sempre em texto para clareza
      await this.sendResponse(contactId, message, true);
  }

  async handleRecursoCommand(contactId) {
      try {
        await this.sendResponse(contactId, '🔍 Coletando informações do sistema...', true);
        const [cpu, mem, osInfo, load] = await Promise.all([
          si.cpu(),
          si.mem(),
          si.osInfo(),
          si.currentLoad(),
        ]);
        const totalMem = (mem.total / 1024 / 1024 / 1024).toFixed(1);
        const usedMem = ((mem.total - mem.available) / 1024 / 1024 / 1024).toFixed(1);
        const message = `💻 *Recursos do Sistema*\n\n🖥️ CPU: ${cpu.manufacturer} ${cpu.brand}\n⚙️ Núcleos: ${cpu.cores}\n📈 Uso CPU: ${load.currentLoad.toFixed(1)}%\n🧠 Memória: ${usedMem}/${totalMem} GB\n🛠️ OS: ${osInfo.distro} ${osInfo.release}`;
        await this.sendResponse(contactId, message);
      } catch (err) {
        console.error('❌ Erro ao obter recursos do sistema:', err);
        await this.sendErrorMessage(contactId, ERROR_MESSAGES.GENERIC);
      }
  }

  async handleResumirCommand(msg, contactId) {
      let textContent = '';

      if (msg.hasMedia) {
          const media = await Utils.downloadMediaWithRetry(msg);
          if (!media) {
              await this.sendErrorMessage(contactId, '❌ Não foi possível baixar o arquivo.');
              return;
          }
          const buffer = Buffer.from(media.data, 'base64');
          const filename = msg.filename ? msg.filename.toLowerCase() : '';
          const type = msg.mimetype;
          try {
              if (type === 'application/pdf' || filename.endsWith('.pdf')) {
                  await this.sendResponse(contactId, '📑 Lendo PDF...', true);
<<<<<<< HEAD
                  textContent = await parsePdfBuffer(buffer);
=======
                  const data = await pdf(buffer);
                  textContent = data.text;
>>>>>>> 9c75a569
              } else if (type === 'text/plain' || filename.endsWith('.txt')) {
                  textContent = buffer.toString('utf8');
              } else if (type === 'text/csv' || filename.endsWith('.csv')) {
                  textContent = buffer.toString('utf8');
              } else if (type === 'application/vnd.openxmlformats-officedocument.wordprocessingml.document' || filename.endsWith('.docx')) {
                  await this.sendResponse(contactId, '📄 Lendo DOCX...', true);
                  const result = await mammoth.extractRawText({ buffer });
                  textContent = result.value;
              } else {
                  await this.sendResponse(contactId, ERROR_MESSAGES.UNSUPPORTED_FILE);
                  return;
              }
          } catch (err) {
              console.error(`❌ Erro ao ler arquivo para ${contactId}:`, err);
              await this.sendErrorMessage(contactId, ERROR_MESSAGES.GENERIC);
              return;
          }
      } else {
          const text = msg.body.substring(COMMANDS.RESUMIR.length).trim();
          if (!text) {
              await this.sendResponse(contactId, ERROR_MESSAGES.TEXT_OR_FILE_REQUIRED);
              return;
          }
          textContent = text;
      }

      try {
          const text = textContent.trim().slice(0, 8000);
          await this.sendResponse(contactId, '📝 Resumindo...', true);
          const summary = await this.llmService.getAssistantResponse(contactId, `Resuma em português o texto a seguir:\n\n${text}`);
          await this.sendResponse(contactId, summary);
      } catch (err) {
          console.error(`❌ Erro ao resumir texto para ${contactId}:`, err);
          await this.sendErrorMessage(contactId, ERROR_MESSAGES.GENERIC);
      }
  }

  async handleImageMessage(msg, contactId, lowerText) {
    console.log(`🖼️ Recebida imagem de ${contactId}`);
    let media = await Utils.downloadMediaWithRetry(msg);
    if (!media) {
      await this.sendErrorMessage(contactId, '❌ Não foi possível baixar a imagem.');
      return;
    }
    const buffer = Buffer.from(media.data, 'base64');
    const timestamp = Date.now();
    const imagePath = path.join(__dirname, `image_${timestamp}.jpg`);
    try {
      await fs.writeFile(imagePath, buffer);
      console.log(`💾 Imagem salva temporariamente em ${imagePath}`);
      let prompt;
      let processingMessage;
      let mode;
      if (lowerText.startsWith(COMMANDS.FOTO)) {
        prompt = PROMPTS.imageDescription;
        processingMessage = '📸 Descrevendo imagem...';
        mode = 'description';
      } else if (lowerText.startsWith(COMMANDS.CALORIAS)) {
        prompt = PROMPTS.calorieEstimation;
        processingMessage = '🍎 Calculando calorias...';
        mode = 'calories';
      } else {
        prompt = PROMPTS.imageDescription;
        processingMessage = '🔍 Analisando imagem...';
        mode = 'description';
      }
      await this.sendResponse(contactId, processingMessage, true); // Status sempre em texto
      const response = await ollama.generate({
        model: CONFIG.llm.imageModel,
        prompt: prompt,
        images: [imagePath],
        stream: false
      });
      const description = response.response.trim();
      console.log(`🤖 Resposta da análise de imagem (${mode}): ${description.substring(0, 100)}...`);

      if (mode === 'calories') {
        let foods = [];
        try {
          const jsonText = Utils.extractJSON(description);
          const obj = JSON.parse(jsonText);
          foods = Array.isArray(obj.foods) ? obj.foods : [];
        } catch (e) {
          console.error('❌ Erro ao analisar JSON de alimentos:', e);
        }

        if (!foods.length) {
          await this.sendResponse(contactId, description);
        } else {
          const results = [];
          for (const food of foods) {
            const cal = await CalorieService.getCalories(food);
            if (cal) {
              results.push(`🍽️ ${food}: ${cal} kcal`);
            } else {
              results.push(`🍽️ ${food}: N/A`);
            }
          }
          const finalText = results.join('\n');
          await this.sendResponse(contactId, finalText);
        }
      } else {
        await this.sendResponse(contactId, description);
      }
    } catch (err) {
        console.error(`❌ Erro ao processar imagem de ${contactId}:`, err);
        await this.sendErrorMessage(contactId, ERROR_MESSAGES.GENERIC);
    } finally {
      await Utils.cleanupFile(imagePath);
      console.log(`🗑️ Arquivo de imagem temporário ${imagePath} removido.`);
    }
  }

  async handleDeepCommand(contactId, text) {
    this.setMode(contactId, CHAT_MODES.ASSISTANT);
    const query = text.substring(COMMANDS.DEEP.length).trim();
    if (!query) {
      await this.sendResponse(contactId, MODE_MESSAGES[CHAT_MODES.ASSISTANT]);
      return;
    }
    await this.sendResponse(contactId, '🤔 Pensando...', true); // Status sempre em texto
    const response = await this.llmService.getAssistantResponse(contactId, query);
    await this.sendResponse(contactId, response);
  }

  async handleAgendabotCommand(contactId, text) {
    this.setMode(contactId, CHAT_MODES.AGENDABOT);
    const query = text.substring(COMMANDS.AGENDA.length).trim();
    if (!query) {
      await this.sendResponse(contactId, MODE_MESSAGES[CHAT_MODES.AGENDABOT]);
      return;
    }
    await this.processAgendabotMessage(contactId, query);
  }

  async handleTranscreverCommand(contactId) {
    this.setMode(contactId, CHAT_MODES.TRANSCRICAO);
    await this.sendResponse(contactId, MODE_MESSAGES[CHAT_MODES.TRANSCRICAO]);
  }

  async handleLinkedinCommand(contactId, text) {
    const url = text.substring(COMMANDS.LINKEDIN.length).trim();
    if (!url) {
      await this.sendResponse(contactId, MODE_MESSAGES[CHAT_MODES.LINKEDIN]);
      return;
    }
    await this.sendResponse(contactId, '💼 Analisando perfil...', true);
    const response = await this.llmService.getAssistantResponseLinkedin(contactId, url);
    await this.sendResponse(contactId, response);
  }

  async handleListarCommand(contactId) {
    await this.sendResponse(contactId, '📋 Buscando agendamentos...', true); // Status sempre em texto
    const listMessage = await this.scheduler.listSchedules(contactId);
    await this.sendResponse(contactId, listMessage);
  }

  async handleDeletarCommand(contactId) {
    this.setMode(contactId, CHAT_MODES.DELETAR);
    await this.sendResponse(contactId, MODE_MESSAGES[CHAT_MODES.DELETAR], true); // Status sempre em texto
    const result = await this.scheduler.listSchedulesForDeletion(contactId);
    await this.sendResponse(contactId, result.message);
    if (!result.schedules || result.schedules.length === 0) {
        this.setMode(contactId, null);
    }
  }

  async handleAudioMessage(msg, contactId) {
    console.log(`🎤 Recebido áudio de ${contactId}`);
    const media = await msg.downloadMedia();
    if (!media) {
      await this.sendErrorMessage(contactId, '❌ Desculpe, não consegui baixar seu áudio.');
      return;
    }
    const currentMode = this.getCurrentMode(contactId);
    try {
      await this.sendResponse(contactId, '🎤 Transcrevendo áudio...', true);
      const transcription = await this.transcriber.transcribe(
        Buffer.from(media.data, 'base64')
      );
      console.log(`📝 Transcrição para ${contactId}: ${transcription}`);
      if (currentMode === CHAT_MODES.TRANSCRICAO) {
        await this.sendResponse(contactId, `📝 *Transcrição:*\n\n${transcription}`);
        await this.sendResponse(contactId, SUCCESS_MESSAGES.TRANSCRIPTION_COMPLETE);
      } else if (currentMode) {
        await this.processMessageByMode(contactId, transcription);
      } else {
        console.log(`🎤 Áudio recebido no menu. Mapeando transcrição "${transcription}" para comando...`);
        await this.sendResponse(contactId, '🤔 Interpretando comando de áudio...', true);
        const commandPrompt = PROMPTS.audioCommandMapping(transcription);
        const response = await ollama.chat({
            model: CONFIG.llm.model,
            messages: [{ role: 'user', content: commandPrompt }],
            options: { temperature: 0.2 }
        });
        const mappedCommand = response.message.content.trim();
        console.log(`🤖 LLM mapeou áudio para: ${mappedCommand}`);
        if (mappedCommand !== 'INVALIDO' && Object.values(COMMANDS).includes(mappedCommand)) {
            await this.sendResponse(contactId, `Comando de áudio entendido como: ${mappedCommand}`, true);
            await this.handleMessage({ ...msg, body: mappedCommand });
        } else {
            await this.sendResponse(contactId, `😕 Desculpe, não entendi o comando de áudio "${transcription}". Mostrando o menu novamente.`);
            await this.sendResponse(contactId, MENU_MESSAGE);
        }
      }
    } catch (err) {
      console.error(`❌ Erro no processamento de áudio para ${contactId}:`, err);
      await this.sendErrorMessage(contactId, `❌ Erro ao processar áudio: ${err.message || 'Tente novamente.'}`);
    }
  }

  async processMessageByMode(contactId, text) {
    const currentMode = this.getCurrentMode(contactId);
    console.log(`🔄 Processando mensagem no modo ${currentMode} para ${contactId}`);
    if (!currentMode) {
      await this.sendResponse(contactId, MENU_MESSAGE);
      return;
    }
    switch (currentMode) {
      case CHAT_MODES.ASSISTANT:
        await this.sendResponse(contactId, '🤔 Pensando...', true);
        const assistantResponse = await this.llmService.getAssistantResponse(contactId, text);
        await this.sendResponse(contactId, assistantResponse);
        break;
      case CHAT_MODES.TRANSCRICAO:
        await this.sendResponse(contactId, ERROR_MESSAGES.AUDIO_REQUIRED);
        break;
      case CHAT_MODES.LINKEDIN:
        await this.sendResponse(contactId, '💼 Analisando perfil...', true);
        const linkedinResponse = await this.llmService.getAssistantResponseLinkedin(contactId, `Analisar perfil: ${text}`);
        await this.sendResponse(contactId, linkedinResponse);
        this.setMode(contactId, null);
        break;
      case CHAT_MODES.DELETAR:
        await this.processDeletarMessage(contactId, text);
        break;
      case CHAT_MODES.AGENDABOT:
        await this.processAgendabotMessage(contactId, text);
        break;
      default:
          console.warn(`⚠️ Modo desconhecido encontrado: ${currentMode}`);
          this.setMode(contactId, null);
          await this.sendResponse(contactId, MENU_MESSAGE);
          break;
    }
  }

  async processDeletarMessage(contactId, text) {
    const result = await this.scheduler.deleteSchedule(contactId, text.trim());
    await this.sendResponse(contactId, result);
    if (result.startsWith('✅') || result === ERROR_MESSAGES.INVALID_NUMBER) {
      this.setMode(contactId, null);
    }
  }

  async processAgendabotMessage(contactId, text) {
    try {
      await this.sendResponse(contactId, '📅 Processando agendamento...', true);
      const responseText = await this.llmService.getChatGPTResponse(contactId, text);
      try {
        const scheduleDataRaw = JSON.parse(responseText);
        await this.createSchedule(contactId, scheduleDataRaw);
        await this.sendResponse(contactId, SUCCESS_MESSAGES.SCHEDULE_CREATED);
        this.llmService.clearContext(contactId, CHAT_MODES.AGENDABOT);
      } catch (parseError) {
        console.log('LLM não retornou JSON, enviando como texto.');
        await this.sendResponse(contactId, responseText);
      }
    } catch (err) {
      console.error(`❌ Erro ao processar mensagem Agendabot para ${contactId}:`, err);
      await this.sendErrorMessage(contactId, ERROR_MESSAGES.GENERIC);
    }
  }

  async createSchedule(contactId, scheduleDataRaw) {
    console.log('🔧 Criando agendamento com dados:', scheduleDataRaw);
    if (!scheduleDataRaw || typeof scheduleDataRaw !== 'object' || !scheduleDataRaw.message || !scheduleDataRaw.scheduledTime || !scheduleDataRaw.scheduledTime.$date) {
        throw new Error('Dados de agendamento inválidos recebidos do LLM.');
    }
    const scheduleData = {
        recipient: contactId.replace(/\D/g, ''),
        message: scheduleDataRaw.message,
        status: 'approved',
        sentAt: null,
        attempts: 0,
        lastAttemptAt: null,
        scheduledTime: null,
        expiryTime: null
    };
    try {
        const scheduledUTC = new Date(scheduleDataRaw.scheduledTime.$date);
        if (isNaN(scheduledUTC.getTime())) {
            throw new Error('Formato de data inválido em scheduledTime.$date.');
        }
        console.log('🔧 Passo1:', scheduledUTC);
        scheduleData.scheduledTime = Utils.toGMTMinus3(scheduledUTC);
        console.log('🔧 Passo2:', scheduleData.scheduledTime);
        const expiryUTC = new Date(scheduledUTC);
        expiryUTC.setMonth(expiryUTC.getMonth() + 1);
        scheduleData.expiryTime = Utils.toGMTMinus3(expiryUTC);
    } catch (dateError) {
        console.error('Erro ao processar datas do agendamento:', dateError);
        throw new Error(`Erro ao processar data do agendamento: ${dateError.message}`);
    }
    const errors = this.validateScheduleData(scheduleData);
    if (errors.length) {
      throw new Error(`Erros nos dados do agendamento: ${errors.join('; ')}`);
    }
    if (!this.scheduler || !this.scheduler.schedCollection) {
      throw new Error('Serviço de agendamento não está pronto.');
    }
    await this.scheduler.insertSchedule(scheduleData);
    console.log(`✅ Agendamento criado para ${contactId} às ${scheduleData.scheduledTime}`);
  }

  validateScheduleData(data) {
    const errors = [];
    if (!data.recipient) errors.push('Destinatário (recipient) está vazio.');
    if (!data.message) errors.push('Mensagem (message) está vazia.');
    if (!data.scheduledTime || isNaN(data.scheduledTime.getTime())) errors.push('Data/Hora agendada (scheduledTime) é inválida.');
    if (!data.expiryTime || isNaN(data.expiryTime.getTime())) errors.push('Data de expiração (expiryTime) é inválida.');
    return errors;
  }
}

export default WhatsAppBot;
<|MERGE_RESOLUTION|>--- conflicted
+++ resolved
@@ -5,7 +5,6 @@
 import path from 'path';
 import ollama from 'ollama';
 import si from 'systeminformation';
-<<<<<<< HEAD
 import pdfjsLib from 'pdfjs-dist/legacy/build/pdf.js';
 
 async function parsePdfBuffer(buffer) {
@@ -19,9 +18,6 @@
   }
   return text;
 }
-=======
-import pdf from 'pdf-parse';
->>>>>>> 9c75a569
 import mammoth from 'mammoth';
 
 import Utils from '../utils/index.js';
@@ -324,12 +320,9 @@
           try {
               if (type === 'application/pdf' || filename.endsWith('.pdf')) {
                   await this.sendResponse(contactId, '📑 Lendo PDF...', true);
-<<<<<<< HEAD
+
                   textContent = await parsePdfBuffer(buffer);
-=======
-                  const data = await pdf(buffer);
-                  textContent = data.text;
->>>>>>> 9c75a569
+
               } else if (type === 'text/plain' || filename.endsWith('.txt')) {
                   textContent = buffer.toString('utf8');
               } else if (type === 'text/csv' || filename.endsWith('.csv')) {
