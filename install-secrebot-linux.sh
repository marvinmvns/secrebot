#!/bin/bash
# =============================================================================
# 🚀 SecreBot - Instalador Automático para Linux
# =============================================================================
# Assistente Inteligente para WhatsApp com IA Avançada
# Este script instala automaticamente todas as dependências necessárias
# Suporte: Ubuntu/Debian, CentOS/RHEL, Fedora
# =============================================================================

set -euo pipefail  # Falha em qualquer erro
IFS=$'\n\t'       # Secure Internal Field Separator

# =============================================================================
# 🔧 CONFIGURAÇÕES GLOBAIS
# =============================================================================
readonly SCRIPT_VERSION="2.0.0"
readonly SCRIPT_DIR="$(cd "$(dirname "${BASH_SOURCE[0]}")" && pwd)"
readonly LOG_FILE="/tmp/secrebot-install-$(date +%Y%m%d_%H%M%S).log"
readonly INSTALL_DIR="$HOME/secrebot"
readonly MONGO_DB_NAME="sched"
readonly MONGO_USER="bot"
readonly MONGO_PASSWORD="$(openssl rand -base64 32 2>/dev/null || head -c 32 /dev/urandom | base64)"

# Cores para output
readonly RED='\033[0;31m'
readonly GREEN='\033[0;32m'
readonly YELLOW='\033[1;33m'
readonly BLUE='\033[0;34m'
readonly PURPLE='\033[0;35m'
readonly CYAN='\033[0;36m'
readonly NC='\033[0m' # No Color

# =============================================================================
# 🛠️ FUNÇÕES DE UTILIDADE
# =============================================================================

log_info() {
    echo -e "${GREEN}[INFO]${NC} $1" | tee -a "$LOG_FILE"
}

log_warn() {
    echo -e "${YELLOW}[WARN]${NC} $1" | tee -a "$LOG_FILE"
}

log_error() {
    echo -e "${RED}[ERROR]${NC} $1" | tee -a "$LOG_FILE"
}

log_debug() {
    echo -e "${BLUE}[DEBUG]${NC} $1" | tee -a "$LOG_FILE"
}

log_step() {
    echo -e "\n${PURPLE}[STEP]${NC} $1" | tee -a "$LOG_FILE"
    echo "===========================================" | tee -a "$LOG_FILE"
}

spinner() {
    local pid=$1
    local delay=0.1
    local spinstr='|/-\'
    while [ "$(ps a | awk '{print $1}' | grep $pid)" ]; do
        local temp=${spinstr#?}
        printf " [%c]  " "$spinstr"
        local spinstr=$temp${spinstr%"$temp"}
        sleep $delay
        printf "\b\b\b\b\b\b"
    done
    printf "    \b\b\b\b"
}

check_command() {
    command -v "$1" >/dev/null 2>&1
}

check_service() {
    systemctl is-active --quiet "$1" 2>/dev/null
}

detect_distro() {
    if [[ -f /etc/os-release ]]; then
        source /etc/os-release
        echo "$ID"
    elif [[ -f /etc/redhat-release ]]; then
        echo "rhel"
    elif [[ -f /etc/debian_version ]]; then
        echo "debian"
    else
        echo "unknown"
    fi
}

detect_architecture() {
    uname -m
}

check_internet() {
    if ! ping -c 1 google.com >/dev/null 2>&1; then
        log_error "Sem conexão com a internet"
        exit 1
    fi
}

check_disk_space() {
    local required_gb=5
    local available_gb=$(df . | tail -1 | awk '{print int($4/1024/1024)}')
    
    if [[ $available_gb -lt $required_gb ]]; then
        log_error "Espaço insuficiente em disco. Necessário: ${required_gb}GB, Disponível: ${available_gb}GB"
        exit 1
    fi
    log_info "Espaço em disco: ${available_gb}GB disponível"
}

check_memory() {
    local required_mb=2048
    local available_mb=$(free -m | awk 'NR==2{print $7}' 2>/dev/null || echo "0")
    
    if [[ $available_mb -lt $required_mb ]]; then
        log_warn "Memória disponível baixa: ${available_mb}MB (recomendado: ${required_mb}MB)"
    else
        log_info "Memória disponível: ${available_mb}MB"
    fi
}

# Verifica se comandos essenciais estão disponíveis
check_basic_commands() {
    local missing=()
    for cmd in curl wget git tar; do
        if ! check_command "$cmd"; then
            missing+=("$cmd")
        fi
    done

    if [[ ${#missing[@]} -gt 0 ]]; then
        local suggestion="${missing[*]}"
        case "$PACKAGE_MANAGER" in
            apt)   suggestion="sudo apt install -y $suggestion" ;;
            dnf|yum) suggestion="sudo $PACKAGE_MANAGER install -y $suggestion" ;;
            pacman) suggestion="sudo pacman -S --noconfirm $suggestion" ;;
        esac

        log_error "Dependências básicas ausentes: ${missing[*]}"
        log_info "Instale-as executando: $suggestion"
        exit 1
    fi
}

<<<<<<< HEAD
=======
# Verifica se MongoDB já está instalado
check_mongo_installed() {
    if check_command mongosh || check_command mongo || check_command mongod; then
        return 0
    fi
    if systemctl list-unit-files 2>/dev/null | grep -q -E "mongod\.service|mongodb\.service"; then
        return 0
    fi
    return 1
}
>>>>>>> 69c82545

# =============================================================================
# 🔒 VERIFICAÇÕES PRELIMINARES
# =============================================================================

check_requirements() {
    log_step "Verificando requisitos do sistema"
    
    # Verificar se é root (não queremos root para este script)
    if [[ $EUID -eq 0 ]]; then
        log_error "Não execute este script como root/sudo"
        log_info "Execute: ./install-secrebot-linux.sh (sem sudo)"
        exit 1
    fi
    
    # Verificar se sudo está disponível
    if ! command -v sudo >/dev/null 2>&1; then
        log_error "sudo não está instalado. Instale sudo primeiro."
        exit 1
    fi
    
    # Testar sudo
    if ! sudo -n true 2>/dev/null; then
        log_info "Este script precisa de privilégios sudo para instalar dependências do sistema"
        log_info "Você será solicitado a inserir sua senha quando necessário"
        sudo -v || { log_error "Falha na autenticação sudo"; exit 1; }
    fi
    
    check_internet
    check_disk_space
    check_memory
    
    # Detectar distribuição
    DISTRO=$(detect_distro)
    ARCH=$(detect_architecture)
    log_info "Sistema detectado: $DISTRO ($ARCH)"
    
    case "$DISTRO" in
        ubuntu|debian|pop|mint|elementary)
            PACKAGE_MANAGER="apt"
            ;;
        centos|rhel|fedora|rocky|alma)
            if check_command dnf; then
                PACKAGE_MANAGER="dnf"
            elif check_command yum; then
                PACKAGE_MANAGER="yum"
            else
                log_error "Gerenciador de pacotes não encontrado"
                exit 1
            fi
            ;;
        arch|manjaro)
            PACKAGE_MANAGER="pacman"
            ;;
        *)
            log_error "Distribuição não suportada: $DISTRO"
            log_info "Distribuições suportadas: Ubuntu, Debian, CentOS, RHEL, Fedora, Arch"
            exit 1
            ;;
    esac

    log_info "Gerenciador de pacotes: $PACKAGE_MANAGER"

    # Verificar comandos básicos antes de prosseguir
    check_basic_commands
}

# =============================================================================
# 📦 INSTALAÇÃO DE DEPENDÊNCIAS DO SISTEMA
# =============================================================================

install_system_deps() {
    log_step "Instalando dependências do sistema"
    
    case "$PACKAGE_MANAGER" in
        apt)
            log_info "Atualizando cache do apt..."
            sudo apt update -qq
            
            log_info "Instalando dependências básicas..."
            sudo apt install -y \
                curl wget git build-essential \
                software-properties-common apt-transport-https \
                ca-certificates gnupg lsb-release \
                python3 python3-pip python3-venv \
                ffmpeg sox alsa-utils \
                jq unzip tar gzip \
                htop tree nano vim
            
            # Node.js via NodeSource
            if ! check_command node || [[ "$(node --version | cut -d'v' -f2 | cut -d'.' -f1)" -lt "18" ]]; then
                log_info "Instalando Node.js 18..."
                curl -fsSL https://deb.nodesource.com/setup_18.x | sudo -E bash -
                sudo apt install -y nodejs
            fi
            
            # MongoDB
            if check_mongo_installed; then
                log_info "MongoDB já está instalado, pulando instalação"
            else
                log_info "Instalando MongoDB..."
                wget -qO - https://www.mongodb.org/static/pgp/server-7.0.asc | sudo apt-key add -
                echo "deb [ arch=amd64,arm64 ] https://repo.mongodb.org/apt/ubuntu $(lsb_release -cs)/mongodb-org/7.0 multiverse" | sudo tee /etc/apt/sources.list.d/mongodb-org-7.0.list
                sudo apt update -qq
                sudo apt install -y mongodb-org
            fi
            ;;
            
        dnf|yum)
            log_info "Atualizando cache do $PACKAGE_MANAGER..."
            sudo $PACKAGE_MANAGER update -y -q
            
            log_info "Instalando dependências básicas..."
            sudo $PACKAGE_MANAGER install -y \
                curl wget git gcc gcc-c++ make \
                python3 python3-pip python3-devel \
                ffmpeg sox alsa-utils \
                jq unzip tar gzip \
                htop tree nano vim
            
            # Node.js via NodeSource
            if ! check_command node || [[ "$(node --version | cut -d'v' -f2 | cut -d'.' -f1)" -lt "18" ]]; then
                log_info "Instalando Node.js 18..."
                curl -fsSL https://rpm.nodesource.com/setup_18.x | sudo bash -
                sudo $PACKAGE_MANAGER install -y nodejs
            fi
            
            # MongoDB
            if check_mongo_installed; then
                log_info "MongoDB já está instalado, pulando instalação"
            else
                log_info "Instalando MongoDB..."
                cat > /tmp/mongodb-org-7.0.repo << 'EOF'
[mongodb-org-7.0]
name=MongoDB Repository
baseurl=https://repo.mongodb.org/yum/redhat/$releasever/mongodb-org/7.0/x86_64/
gpgcheck=1
enabled=1
gpgkey=https://www.mongodb.org/static/pgp/server-7.0.asc
EOF
                sudo mv /tmp/mongodb-org-7.0.repo /etc/yum.repos.d/
                sudo $PACKAGE_MANAGER install -y mongodb-org
            fi
            ;;
            
        pacman)
            log_info "Atualizando sistema Arch..."
            sudo pacman -Syu --noconfirm
            
            log_info "Instalando dependências básicas..."
            sudo pacman -S --noconfirm \
                curl wget git base-devel \
                python python-pip \
                ffmpeg sox alsa-utils \
                jq unzip tar gzip \
                htop tree nano vi
            
            # Node.js
            if ! check_command node || [[ "$(node --version | cut -d'v' -f2 | cut -d'.' -f1)" -lt "18" ]]; then
                log_info "Instalando Node.js..."
                sudo pacman -S --noconfirm nodejs npm
            fi
            
            # MongoDB
            if check_mongo_installed; then
                log_info "MongoDB já está instalado, pulando instalação"
            else
                log_info "Instalando MongoDB..."
                sudo pacman -S --noconfirm mongodb-bin mongodb-tools
            fi
            ;;
    esac
    
    # Verificar instalações
    log_info "Verificando instalações..."
    
    if ! check_command node; then
        log_error "Node.js não foi instalado corretamente"
        exit 1
    fi
    
    NODE_VERSION=$(node --version | cut -d'v' -f2 | cut -d'.' -f1)
    if [[ $NODE_VERSION -lt 18 ]]; then
        log_error "Node.js versão muito antiga: v$NODE_VERSION (necessário: ≥18)"
        exit 1
    fi
    log_info "Node.js v$(node --version) ✓"
    
    if ! check_command npm; then
        log_error "npm não foi instalado corretamente"
        exit 1
    fi
    log_info "npm v$(npm --version) ✓"
    
    if ! check_command python3; then
        log_error "Python3 não foi instalado corretamente"
        exit 1
    fi
    log_info "Python $(python3 --version) ✓"
    
    if ! check_command ffmpeg; then
        log_error "FFmpeg não foi instalado corretamente"
        exit 1
    fi
    log_info "FFmpeg $(ffmpeg -version | head -n1 | cut -d' ' -f3) ✓"
}

# =============================================================================
# 🗄️ CONFIGURAÇÃO DO MONGODB
# =============================================================================

setup_mongodb() {
    log_step "Configurando MongoDB"
    
    # Inicializar MongoDB
    log_info "Iniciando serviço MongoDB..."
    if systemctl list-unit-files | grep -q mongodb.service; then
        sudo systemctl enable mongodb
        sudo systemctl start mongodb
    elif systemctl list-unit-files | grep -q mongod.service; then
        sudo systemctl enable mongod
        sudo systemctl start mongod
    else
        log_error "Serviço MongoDB não encontrado"
        exit 1
    fi
    
    # Aguardar MongoDB inicializar
    log_info "Aguardando MongoDB inicializar..."
    sleep 5
    
    # Verificar se MongoDB está rodando
    for i in {1..30}; do
        if check_service mongodb || check_service mongod; then
            log_info "MongoDB iniciado com sucesso"
            break
        fi
        if [[ $i -eq 30 ]]; then
            log_error "MongoDB falhou ao inicializar"
            sudo systemctl status mongodb || sudo systemctl status mongod
            exit 1
        fi
        sleep 2
    done
    
    # Criar usuário do banco
    log_info "Criando usuário do banco de dados..."
    
    # Tentar mongosh primeiro, depois mongo
    MONGO_CMD=""
    if check_command mongosh; then
        MONGO_CMD="mongosh"
    elif check_command mongo; then
        MONGO_CMD="mongo"
    else
        log_error "Cliente MongoDB não encontrado (mongosh ou mongo)"
        exit 1
    fi
    
    cat > /tmp/mongo_setup.js << EOF
use $MONGO_DB_NAME
db.createUser({
  user: "$MONGO_USER",
  pwd: "$MONGO_PASSWORD",
  roles: ["readWrite"]
})
EOF
    
    if ! $MONGO_CMD < /tmp/mongo_setup.js; then
        log_warn "Falha ao criar usuário (pode já existir)"
    else
        log_info "Usuário MongoDB criado: $MONGO_USER"
    fi
    
    rm -f /tmp/mongo_setup.js
    
    # Testar conexão
    MONGO_URI="mongodb://$MONGO_USER:$MONGO_PASSWORD@localhost:27017/$MONGO_DB_NAME?authSource=$MONGO_DB_NAME"
    if ! $MONGO_CMD "$MONGO_URI" --eval "db.runCommand({ping: 1})" >/dev/null 2>&1; then
        log_error "Falha ao conectar ao MongoDB com credenciais"
        exit 1
    fi
    
    log_info "MongoDB configurado com sucesso ✓"
}

# =============================================================================
# 🤖 INSTALAÇÃO DO OLLAMA
# =============================================================================

install_ollama() {
    log_step "Instalando Ollama"
    
    if check_command ollama; then
        log_info "Ollama já está instalado"
    else
        log_info "Baixando e instalando Ollama..."
        curl -fsSL https://ollama.com/install.sh | sh
        
        if ! check_command ollama; then
            log_error "Falha na instalação do Ollama"
            exit 1
        fi
    fi
    
    log_info "Ollama v$(ollama --version | head -n1) ✓"
    
    # Iniciar serviço Ollama
    log_info "Iniciando Ollama..."
    if ! pgrep -f "ollama serve" >/dev/null; then
        ollama serve &
        OLLAMA_PID=$!
        log_debug "Ollama PID: $OLLAMA_PID"
    fi
    
    # Aguardar Ollama inicializar
    log_info "Aguardando Ollama inicializar..."
    for i in {1..30}; do
        if curl -s http://127.0.0.1:11434/api/tags >/dev/null 2>&1; then
            log_info "Ollama API disponível"
            break
        fi
        if [[ $i -eq 30 ]]; then
            log_error "Ollama falhou ao inicializar"
            exit 1
        fi
        sleep 2
    done
    
    # Baixar modelos essenciais
    log_info "Baixando modelos de IA..."
    
    log_info "Baixando llama3.2:latest (modelo de texto)..."
    if ! ollama pull llama3.2:latest; then
        log_error "Falha ao baixar modelo llama3.2"
        exit 1
    fi
    
    log_info "Baixando llava:latest (modelo de imagem)..."
    if ! ollama pull llava:latest; then
        log_error "Falha ao baixar modelo llava"
        exit 1
    fi
    
    # Listar modelos instalados
    log_info "Modelos instalados:"
    ollama list | tail -n +2 | while read line; do
        log_info "  → $line"
    done
    
    log_info "Ollama configurado com sucesso ✓"
}

# =============================================================================
# 📱 CONFIGURAÇÃO DO PROJETO SECREBOT
# =============================================================================

setup_project() {
    log_step "Configurando projeto SecreBot"
    
    # Remover instalação existente se houver
    if [[ -d "$INSTALL_DIR" ]]; then
        log_warn "Diretório existente encontrado: $INSTALL_DIR"
        read -p "Deseja sobrescrever? (s/N): " -n 1 -r
        echo
        if [[ $REPLY =~ ^[Ss]$ ]]; then
            log_info "Removendo instalação anterior..."
            rm -rf "$INSTALL_DIR"
        else
            log_error "Instalação cancelada pelo usuário"
            exit 1
        fi
    fi
    
    # Clonar projeto
    log_info "Clonando projeto SecreBot..."
    if [[ -n "${SECREBOT_REPO:-}" ]]; then
        git clone "$SECREBOT_REPO" "$INSTALL_DIR"
    else
        # Se estamos executando dentro do diretório do projeto
        if [[ -f "$SCRIPT_DIR/package.json" ]]; then
            log_info "Copiando projeto atual..."
            cp -r "$SCRIPT_DIR" "$INSTALL_DIR"
        else
            log_error "URL do repositório não fornecida e package.json não encontrado"
            log_info "Defina a variável SECREBOT_REPO ou execute dentro do diretório do projeto"
            exit 1
        fi
    fi
    
    cd "$INSTALL_DIR"
    
    # Verificar se é um projeto SecreBot válido
    if [[ ! -f "package.json" ]] || ! grep -q "whatsapp" package.json; then
        log_error "Projeto SecreBot inválido (package.json não encontrado ou inválido)"
        exit 1
    fi
    
    log_info "Projeto clonado com sucesso"
    
    # Instalar dependências NPM
    log_info "Instalando dependências NPM..."
    npm install
    
    # Instalar Playwright
    log_info "Instalando navegadores Playwright..."
    npx playwright install
    
    # Configurar Whisper
    log_info "Configurando Whisper para transcrição de áudio..."
    if ! check_command python3; then
        log_error "Python3 necessário para Whisper"
        exit 1
    fi
    
    # Instalar dependências Python para Whisper
    log_info "Instalando nodejs-whisper e dependências..."
    npm install --save nodejs-whisper
    
    # Verificar se FFmpeg está disponível
    if ! check_command ffmpeg; then
        log_error "FFmpeg necessário para Whisper"
        exit 1
    fi
    
    log_info "Whisper configurado com sucesso ✓"
    
    # Criar arquivo .env
    log_info "Configurando arquivo .env..."
    if [[ -f ".env.example" ]]; then
        cp .env.example .env
        
        # Configurar MongoDB
        sed -i "s|mongodb://bot:sua_senha@localhost:27017/sched?authSource=sched|mongodb://$MONGO_USER:$MONGO_PASSWORD@localhost:27017/$MONGO_DB_NAME?authSource=$MONGO_DB_NAME|g" .env
        
        # Configurar Piper como padrão (será configurado automaticamente pela função install_piper)
        sed -i 's/^# PIPER_ENABLED=.*/PIPER_ENABLED=true/' .env
        sed -i 's|^# PIPER_EXECUTABLE=.*|PIPER_EXECUTABLE=./piper/piper-wrapper.sh|' .env
        sed -i 's|^# PIPER_MODEL=.*|PIPER_MODEL=./piper/models/pt_BR-cadu-medium.onnx|' .env
        
        log_info "Arquivo .env configurado"
    else
        log_error "Arquivo .env.example não encontrado"
        exit 1
    fi
    
    log_info "Projeto SecreBot configurado com sucesso ✓"
}

# =============================================================================
# 🎤 INSTALAÇÃO DO PIPER TTS
# =============================================================================

install_piper() {
    log_step "Instalando Piper TTS"
    
    cd "$INSTALL_DIR"
    
    # Criar diretório do Piper
    log_info "Criando diretório do Piper..."
    mkdir -p piper/models
    
    # Detectar arquitetura para download correto
    case "$ARCH" in
        x86_64)
            PIPER_ARCH="amd64"
            ;;
        aarch64|arm64)
            PIPER_ARCH="arm64"
            ;;
        *)
            log_warn "Arquitetura não suportada para Piper: $ARCH"
            sed -i 's/PIPER_ENABLED=true/PIPER_ENABLED=false/' .env
            return 0
            ;;
    esac
    
    # URLs dos arquivos
    PIPER_VERSION="1.2.0"
    PIPER_URL="https://github.com/rhasspy/piper/releases/download/v${PIPER_VERSION}/piper_linux_${PIPER_ARCH}.tar.gz"
    CADU_VOICE_URL="https://huggingface.co/rhasspy/piper-voices/resolve/v1.0.0/pt/pt_BR/cadu/medium/pt_BR-cadu-medium.onnx"
    CADU_CONFIG_URL="https://huggingface.co/rhasspy/piper-voices/resolve/v1.0.0/pt/pt_BR/cadu/medium/pt_BR-cadu-medium.onnx.json"
    
    # Baixar binário do Piper
    log_info "Baixando Piper ${PIPER_VERSION} para ${PIPER_ARCH}..."
    if ! wget -q --show-progress "$PIPER_URL" -O /tmp/piper_linux.tar.gz; then
        log_error "Falha ao baixar Piper"
        sed -i 's/PIPER_ENABLED=true/PIPER_ENABLED=false/' .env
        return 0
    fi
    
    # Extrair Piper
    log_info "Extraindo Piper..."
    if ! tar -xzf /tmp/piper_linux.tar.gz -C piper --strip-components=1; then
        log_error "Falha ao extrair Piper"
        sed -i 's/PIPER_ENABLED=true/PIPER_ENABLED=false/' .env
        return 0
    fi
    
    # Dar permissão de execução
    chmod +x piper/piper
    
    # Baixar voz Cadu (português brasileiro)
    log_info "Baixando voz Cadu (português brasileiro)..."
    if ! wget -q --show-progress "$CADU_VOICE_URL" -O piper/models/pt_BR-cadu-medium.onnx; then
        log_error "Falha ao baixar voz Cadu"
        sed -i 's/PIPER_ENABLED=true/PIPER_ENABLED=false/' .env
        return 0
    fi
    
    # Baixar arquivo de configuração da voz Cadu
    log_info "Baixando configuração da voz Cadu..."
    if ! wget -q --show-progress "$CADU_CONFIG_URL" -O piper/models/pt_BR-cadu-medium.onnx.json; then
        log_error "Falha ao baixar configuração da voz Cadu"
        sed -i 's/PIPER_ENABLED=true/PIPER_ENABLED=false/' .env
        return 0
    fi
    
    # Criar script wrapper para facilitar uso
    log_info "Criando script wrapper do Piper..."
    cat > piper/piper-wrapper.sh << 'EOF'
#!/bin/bash
# Wrapper para Piper TTS - SecreBot
SCRIPT_DIR="$(cd "$(dirname "${BASH_SOURCE[0]}")" && pwd)"
PIPER_BIN="$SCRIPT_DIR/piper"
DEFAULT_MODEL="$SCRIPT_DIR/models/pt_BR-cadu-medium.onnx"

# Verificar se o binário existe
if [[ ! -f "$PIPER_BIN" ]]; then
    echo "Erro: Binário do Piper não encontrado em $PIPER_BIN" >&2
    exit 1
fi

# Verificar se o modelo existe
if [[ ! -f "$DEFAULT_MODEL" ]]; then
    echo "Erro: Modelo da voz não encontrado em $DEFAULT_MODEL" >&2
    exit 1
fi

# Executar Piper com modelo padrão se não especificado
if [[ "$*" == *"--model"* ]]; then
    "$PIPER_BIN" "$@"
else
    "$PIPER_BIN" --model "$DEFAULT_MODEL" "$@"
fi
EOF
    
    chmod +x piper/piper-wrapper.sh
    
    # Testar instalação do Piper
    log_info "Testando instalação do Piper..."
    if echo "Teste do Piper TTS" | ./piper/piper-wrapper.sh --output_file /tmp/piper_test.wav 2>/dev/null; then
        log_info "Piper TTS instalado e testado com sucesso ✓"
        rm -f /tmp/piper_test.wav
        
        # Configurar .env para usar Piper
        sed -i 's|^# PIPER_ENABLED=.*|PIPER_ENABLED=true|' .env
        sed -i 's|^# PIPER_EXECUTABLE=.*|PIPER_EXECUTABLE=./piper/piper-wrapper.sh|' .env
        sed -i 's|^# PIPER_MODEL=.*|PIPER_MODEL=./piper/models/pt_BR-cadu-medium.onnx|' .env
        
    else
        log_warn "Falha no teste do Piper (desabilitando TTS)"
        sed -i 's/PIPER_ENABLED=true/PIPER_ENABLED=false/' .env
    fi
    
    # Limpar arquivo temporário
    rm -f /tmp/piper_linux.tar.gz
    
    log_info "Instalação do Piper concluída"
}

# =============================================================================
# ✅ VALIDAÇÃO DA INSTALAÇÃO
# =============================================================================

validate_installation() {
    log_step "Validando instalação"
    
    cd "$INSTALL_DIR"
    
    # Verificar serviços
    log_info "Verificando serviços..."
    
    if ! (check_service mongodb || check_service mongod); then
        log_error "MongoDB não está rodando"
        exit 1
    fi
    log_info "MongoDB: ✓ Rodando"
    
    if ! curl -s http://127.0.0.1:11434/api/tags >/dev/null 2>&1; then
        log_error "Ollama não está acessível"
        exit 1
    fi
    log_info "Ollama: ✓ Acessível"
    
    # Verificar dependências Node.js
    log_info "Verificando dependências Node.js..."
    if ! npm list >/dev/null 2>&1; then
        log_error "Dependências Node.js não instaladas corretamente"
        exit 1
    fi
    log_info "Dependências NPM: ✓ Instaladas"
    
    # Verificar arquivo .env
    if [[ ! -f ".env" ]]; then
        log_error "Arquivo .env não encontrado"
        exit 1
    fi
    log_info "Configuração: ✓ .env presente"
    
    # Teste de conectividade MongoDB
    log_info "Testando conectividade MongoDB..."
    MONGO_CMD=""
    if check_command mongosh; then
        MONGO_CMD="mongosh"
    elif check_command mongo; then
        MONGO_CMD="mongo"
    fi
    
    MONGO_URI="mongodb://$MONGO_USER:$MONGO_PASSWORD@localhost:27017/$MONGO_DB_NAME?authSource=$MONGO_DB_NAME"
    if ! $MONGO_CMD "$MONGO_URI" --eval "db.runCommand({ping: 1})" >/dev/null 2>&1; then
        log_error "Falha na conectividade MongoDB"
        exit 1
    fi
    log_info "MongoDB: ✓ Conectividade OK"
    
    # Teste básico do projeto (se houver testes)
    if [[ -n "$(npm run | grep test)" ]]; then
        log_info "Executando testes do projeto..."
        if npm test; then
            log_info "Testes: ✓ Passou"
        else
            log_warn "Alguns testes falharam (não crítico)"
        fi
    fi
    
    log_info "Validação concluída com sucesso ✓"
}

# =============================================================================
# 🧹 LIMPEZA E TRATAMENTO DE ERROS
# =============================================================================

cleanup_on_error() {
    log_error "Limpando após erro..."
    
    # Parar serviços se necessário
    if [[ -n "${OLLAMA_PID:-}" ]]; then
        kill $OLLAMA_PID 2>/dev/null || true
    fi
    
    # Remover arquivos temporários
    rm -f /tmp/mongo_setup.js
    rm -f /tmp/mongodb-org-*.repo
    
    log_info "Log completo disponível em: $LOG_FILE"
}

handle_error() {
    local exit_code=$1
    local line_number=$2
    local command="$3"
    
    log_error "Falha na linha $line_number: $command (código: $exit_code)"
    
    # Sugestões específicas baseadas no código de erro
    case $exit_code in
        1)   log_info "💡 Solução: Verifique as permissões e conexão de internet" ;;
        2)   log_info "💡 Solução: Verifique se todos os argumentos foram fornecidos" ;;
        126) log_info "💡 Solução: Arquivo não executável - rode: chmod +x $0" ;;
        127) log_info "💡 Solução: Comando não encontrado - instale a dependência faltante" ;;
        130) log_info "💡 Instalação cancelada pelo usuário (Ctrl+C)" ;;
        *)   log_info "💡 Consulte o log completo: $LOG_FILE" ;;
    esac
    
    cleanup_on_error
    exit $exit_code
}

# =============================================================================
# 📊 RELATÓRIO FINAL
# =============================================================================

show_final_report() {
    log_step "Relatório de Instalação"
    
    echo -e "\n${GREEN}🎉 INSTALAÇÃO CONCLUÍDA COM SUCESSO! 🎉${NC}\n"
    
    echo -e "${CYAN}📋 RESUMO DA INSTALAÇÃO:${NC}"
    echo -e "  🐧 Sistema: $DISTRO ($ARCH)"
    echo -e "  📦 Node.js: v$(node --version)"
    echo -e "  🗄️ MongoDB: Configurado com usuário '$MONGO_USER'"
    echo -e "  🤖 Ollama: $(ollama list | wc -l) modelos instalados"
    echo -e "  📱 SecreBot: Instalado em $INSTALL_DIR"
    if [[ -d "$INSTALL_DIR/piper" ]]; then
        echo -e "  🎤 Piper TTS: Instalado"
    else
        echo -e "  🎤 Piper TTS: Não instalado (opcional)"
    fi
    
    echo -e "\n${CYAN}🚀 PRÓXIMOS PASSOS:${NC}"
    echo -e "  1. cd $INSTALL_DIR"
    echo -e "  2. npm start"
    echo -e "  3. Escaneie o QR Code com seu WhatsApp"
    echo -e "  4. Envie uma mensagem para testar"
    
    echo -e "\n${CYAN}🌐 INTERFACES DISPONÍVEIS:${NC}"
    echo -e "  • WhatsApp Bot: Ativo após escanear QR Code"
    echo -e "  • Interface Web: http://localhost:3000"
    echo -e "  • API REST: http://localhost:3000/api"
    
    echo -e "\n${CYAN}📖 COMANDOS ÚTEIS:${NC}"
    echo -e "  • Iniciar: npm start"
    echo -e "  • Parar: Ctrl+C"
    echo -e "  • Logs: tail -f logs/app.log"
    echo -e "  • Status: systemctl status mongodb ollama"
    
    echo -e "\n${CYAN}🆘 SUPORTE:${NC}"
    echo -e "  • Documentação: $INSTALL_DIR/README.md"
    echo -e "  • Log de instalação: $LOG_FILE"
    echo -e "  • Configuração: $INSTALL_DIR/.env"
    
    echo -e "\n${GREEN}Instalação realizada em: $(date)${NC}"
    echo -e "${GREEN}Tempo total: $((SECONDS/60))m $((SECONDS%60))s${NC}\n"
}

# =============================================================================
# 🎯 EXECUÇÃO PRINCIPAL
# =============================================================================

main() {
    # Exibir cabeçalho
    clear
    echo -e "${PURPLE}=============================================================================${NC}"
    echo -e "${PURPLE}🚀 SecreBot - Instalador Automático para Linux v$SCRIPT_VERSION${NC}"
    echo -e "${PURPLE}=============================================================================${NC}"
    echo -e "${CYAN}Assistente Inteligente para WhatsApp com IA Avançada${NC}"
    echo -e "${CYAN}Este script irá instalar automaticamente todas as dependências necessárias${NC}"
    echo -e "${PURPLE}=============================================================================${NC}\n"
    
    # Inicializar log
    echo "SecreBot Installation Log - $(date)" > "$LOG_FILE"
    echo "Script Version: $SCRIPT_VERSION" >> "$LOG_FILE"
    echo "========================================" >> "$LOG_FILE"
    
    log_info "Iniciando instalação do SecreBot v$SCRIPT_VERSION"
    log_info "Log: $LOG_FILE"
    
    # Executar etapas
    check_requirements
    install_system_deps
    setup_mongodb
    install_ollama
    setup_project
    install_piper
    validate_installation
    
    # Relatório final
    show_final_report
    
    log_info "🎉 Instalação concluída com sucesso!"
}

# =============================================================================
# 🔧 INICIALIZAÇÃO
# =============================================================================

# Configurar tratamento de erros
trap 'handle_error $? $LINENO "$BASH_COMMAND"' ERR

# Configurar limpeza em saída
trap cleanup_on_error EXIT

# Executar função principal
main "$@"

# Remover trap de saída se chegou até aqui
trap - EXIT

log_info "SecreBot está pronto para uso!"<|MERGE_RESOLUTION|>--- conflicted
+++ resolved
@@ -146,19 +146,6 @@
     fi
 }
 
-<<<<<<< HEAD
-=======
-# Verifica se MongoDB já está instalado
-check_mongo_installed() {
-    if check_command mongosh || check_command mongo || check_command mongod; then
-        return 0
-    fi
-    if systemctl list-unit-files 2>/dev/null | grep -q -E "mongod\.service|mongodb\.service"; then
-        return 0
-    fi
-    return 1
-}
->>>>>>> 69c82545
 
 # =============================================================================
 # 🔒 VERIFICAÇÕES PRELIMINARES
