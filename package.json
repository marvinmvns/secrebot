--- conflicted
+++ resolved
@@ -45,11 +45,5 @@
     "subtitle": "^4.1.1",
     "node-summarizer": "^1.0.7",
     "natural": "^6.5.0",
-<<<<<<< HEAD
-    "compromise": "^14.10.0"
-=======
-    "compromise": "^14.10.0",
-    "node-summary": "^1.2.0"
->>>>>>> fdbf1e97
   }
 }