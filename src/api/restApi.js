import express from 'express';
import path from 'path';
import { fileURLToPath } from 'url';
import expressLayouts from 'express-ejs-layouts';
import methodOverride from 'method-override';
import { ObjectId } from 'mongodb';
import multer from 'multer';
import fs from 'fs/promises';
import { Ollama } from 'ollama';
import pdfParse from 'pdf-parse/lib/pdf-parse.js';
import mammoth from 'mammoth';
import si from 'systeminformation';
import YouTubeService from '../services/youtubeService.js';
import CalorieService from '../services/calorieService.js';
import GoogleCalendarService from '../services/googleCalendarService.js';
import Utils from '../utils/index.js';
import { CONFIG, COMMANDS, CONFIG_DESCRIPTIONS, CONFIG_ENV_MAP, CONFIG_EXAMPLES, WHISPER_MODELS_LIST } from '../config/index.js';
import logger from '../utils/logger.js';
import { exportFullConfig, importFullConfig } from '../services/configExportImportService.js';

const __dirname = path.dirname(fileURLToPath(import.meta.url));

// ============ API REST ============
class RestAPI {
  constructor(bot, configService) {
    if (!bot) {
        throw new Error('Instância do Bot não fornecida para RestAPI.');
    }
    this.bot = bot;
    this.configService = configService;
    this.app = express();
    this.googleService = new GoogleCalendarService();
    this.setupMiddleware();
    this.setupRoutes();
  }

  setupMiddleware() {
    this.app.use(express.json());
    this.app.use(express.urlencoded({ extended: true }));
    
    
    this.app.use(methodOverride('_method'));
    this.app.use(expressLayouts);
    this.app.set('view engine', 'ejs');
    this.app.set('views', path.join(__dirname, '../views'));
    this.app.use(express.static(path.join(__dirname, '../public')));
    this.app.use((req, res, next) => {
      if (req.method === 'POST' && req.path === '/config') {
        logger.info('📝 Recebendo solicitação POST /config');
      }
      next();
    });
  }

  setupRoutes() {
    logger.info('🔧 Configurando rotas da API...');
    console.log('🔧 CONSOLE: Configurando rotas da API...');
    
    // ===== CONFIG ROUTES =====
    this.app.post('/config', async (req, res, next) => {
      try {
        logger.info('📝 Processando salvamento de configuração');
        
        // Verificar se configService está disponível
        if (!this.configService) {
          logger.error('❌ ConfigService não está disponível!');
          return res.redirect('/config?error=ConfigService não disponível');
        }
        
        // Obter configuração atual do banco
        let currentConfig = await this.configService.getConfig();
        if (!currentConfig) {
          currentConfig = await this.configService.init();
        }

      const getNested = (obj, pathStr) =>
        pathStr.split('.').reduce((o, k) => (o || {})[k], obj);
      const setNested = (obj, pathStr, value) => {
        const keys = pathStr.split('.');
        let curr = obj;
        for (let i = 0; i < keys.length - 1; i++) {
          const k = keys[i];
          curr[k] = curr[k] || {};
          curr = curr[k];
        }
        curr[keys[keys.length - 1]] = value;
      };

      // Processar campos do formulário
      let processedFields = 0;
      for (const [cfgPath, envVar] of Object.entries(CONFIG_ENV_MAP)) {
        let val = req.body[envVar];
        
        // Para checkboxes que não foram enviados (não marcados), definir como false
        const currentVal = getNested(CONFIG, cfgPath);
        if (typeof currentVal === 'boolean' && val === undefined) {
          val = 'false';
        }
        
        if (val === undefined) continue;
        
        // Conversões de tipo
        if (typeof currentVal === 'number') {
          val = Number(val);
        } else if (typeof currentVal === 'boolean') {
          val = val === 'true' || val === true || val === '1' || val === 1;
        } else if (cfgPath === 'featureToggles.features' && typeof val === 'string') {
          try {
            val = JSON.parse(val);
          } catch (e) {
            val = {};
          }
        }
        setNested(currentConfig, cfgPath, val);
        processedFields++;
      }
      logger.info(`✅ Processados ${processedFields} campos do formulário`);


      // Validar configuração do Piper se habilitado
      if (currentConfig.piper?.enabled) {
        try {
          await fs.access(currentConfig.piper.executable, fs.constants.X_OK);
          await fs.access(currentConfig.piper.model, fs.constants.R_OK);
        } catch (error) {
          logger.warn('⚠️ Piper habilitado mas arquivos não encontrados, desabilitando automaticamente:', error.message);
          currentConfig.piper.enabled = false;
        }
      }

        // Salvar configuração no MongoDB
        logger.info('💾 Salvando configuração no MongoDB...');
        await this.configService.setConfig(currentConfig);
        
        // Verificar se foi realmente salvo
        const savedConfig = await this.configService.getConfig();
        if (savedConfig) {
          logger.info('✅ Configuração salva com sucesso');
          res.redirect('/config?success=1');
        } else {
          throw new Error('Falha ao verificar configuração salva');
        }
      } catch (error) {
        logger.error('❌ Erro ao salvar configuração:', error);
        res.redirect('/config?error=' + encodeURIComponent(error.message));
      }

    });
    
    // Rota para enviar mensagem via API
    this.app.post('/send-message', async (req, res) => {
      const { phone, message } = req.body;

      if (!phone || !message) {
        return res.status(400).json({
          error: 'Os campos "phone" e "message" são obrigatórios.'
        });
      }

      try {
        const client = this.bot.getClient();
        if (!client) {
          return res.status(503).json({
            error: '❌ WhatsApp bot não está disponível',
            details: 'O cliente WhatsApp não está conectado'
          });
        }

        const recipientId = Utils.formatRecipientId(phone);
        logger.info(`📲 Enviando mensagem via API para: ${recipientId}`);
        await client.sendMessage(recipientId, message);

        res.json({
          success: true,
          status: '✅ Mensagem enviada!',
          sentTo: phone,
          timestamp: new Date().toISOString()
        });
      } catch (err) {
        logger.error('❌ Erro ao enviar mensagem via API', err);
        res.status(500).json({
          error: '❌ Erro ao enviar mensagem',
          details: err.message || 'Erro desconhecido'
        });
      }
    });

    // Rota de Health Check
    this.app.get('/health', (req, res) => {
      // Poderia adicionar mais verificações aqui (e.g., status do bot, conexão DB)
      res.json({
        status: '✅ Online',
        uptime: process.uptime(), // Uptime do processo Node
        timestamp: new Date().toISOString(),
        message: 'API do Bot está operacional.',
        emoji: '🤖'
      });
    });


    // ===== Scheduler UI Routes =====
    const schedCollection = this.bot.getScheduler().schedCollection;

    // Página inicial com menu de dashboards
    this.app.get('/', (req, res) => {
      res.render('home');
    });

    // Dashboard de agendamentos
    this.app.get('/dashboard', async (req, res) => {
      const [messages, stats] = await Promise.all([
        schedCollection.find({}).toArray(),
        this.bot.getScheduler().getStats()
      ]);
      res.render('index', { messages, stats, commands: COMMANDS });
    });

    this.app.get('/messages/new', (req, res) => {
      res.render('new', { message: null });
    });

    this.app.post('/messages', async (req, res) => {
      const { recipient, message, scheduledTime, expiryTime, status } = req.body;
      await schedCollection.insertOne({
        recipient,
        message,
        status: status || 'approved',
        scheduledTime: new Date(scheduledTime),
        expiryTime: new Date(expiryTime),
        sentAt: null,
        attempts: 0,
        lastAttemptAt: null
      });
      res.redirect('/');
    });

    this.app.get('/messages/:id/edit', async (req, res) => {
      const message = await schedCollection.findOne({ _id: new ObjectId(req.params.id) });
      if (!message) return res.status(404).send('Message not found');
      res.render('edit', { message });
    });

    this.app.put('/messages/:id', async (req, res) => {
      const { recipient, message, scheduledTime, expiryTime, status } = req.body;
      await schedCollection.updateOne(
        { _id: new ObjectId(req.params.id) },
        { $set: {
            recipient,
            message,
            scheduledTime: new Date(scheduledTime),
            expiryTime: new Date(expiryTime),
            sentAt: null,
            status
          } }
      );
      res.redirect('/');
    });

    this.app.delete('/messages/:id', async (req, res) => {
      await schedCollection.deleteOne({ _id: new ObjectId(req.params.id) });
      res.redirect('/');
    });

    this.app.post('/messages/:id/duplicate', async (req, res) => {
      const original = await schedCollection.findOne({ _id: new ObjectId(req.params.id) });
      if (!original) return res.status(404).send('Message not found');
      const newMessage = {
        recipient: original.recipient,
        message: original.message,
        status: 'approved',
        scheduledTime: original.scheduledTime,
        expiryTime: original.expiryTime,
        sentAt: null,
        attempts: 0,
        lastAttemptAt: null
      };
      await schedCollection.insertOne(newMessage);
      res.redirect('/');
    });

    const upload = multer();

    this.app.post('/import-ics', upload.single('icsfile'), async (req, res) => {
      if (!req.file) return res.redirect('/');
      const buffer = req.file.buffer;
      const { default: ICSImportService } = await import('../services/icsImportService.js');
      const icsService = new ICSImportService(this.bot.getScheduler());
      await icsService.importFromBuffer(buffer, 'web');
      res.redirect('/');
    });

    this.app.get('/auth/google', (req, res) => {
      const url = this.googleService.generateAuthUrl();
      res.redirect(url);
    });

    this.app.get('/oauth2callback', async (req, res) => {
      if (!req.query.code) return res.redirect('/');
      await this.googleService.setCredentials(req.query.code);
      const events = await this.googleService.listEvents();
      const scheduler = this.bot.getScheduler();
      for (const ev of events) {
        await scheduler.insertSchedule({
          recipient: 'web',
          message: ev.summary || 'Evento',
          status: 'approved',
          scheduledTime: new Date(ev.start.dateTime || ev.start.date),
          expiryTime: new Date(ev.end.dateTime || ev.start.date),
          sentAt: null,
          attempts: 0,
          lastAttemptAt: null
        });
      }
      res.redirect('/');
    });

    // ======== Features via Web ========

    this.app.get('/chat', (req, res) => {
      res.render('chat', { result: null, message: '' });
    });

    this.app.post('/chat', async (req, res) => {
      const message = req.body.message || '';
      if (!message.trim()) {
        return res.render('chat', { result: 'Mensagem vazia.', message });
      }
      try {
        const answer = await this.bot.llmService.getAssistantResponse('web', message);
        res.render('chat', { result: answer, message });
      } catch (err) {
        logger.error('Erro em /chat', err);
        res.render('chat', { result: 'Erro ao processar mensagem.', message });
      }
    });

    this.app.get('/transcribe', (req, res) => {
      res.render('transcribe', { result: null });
    });

    this.app.post('/transcribe', upload.single('audio'), async (req, res) => {
      if (!req.file) return res.render('transcribe', { result: 'Nenhum arquivo enviado.' });
      try {
        const text = await this.bot.transcriber.transcribe(req.file.buffer);
        res.render('transcribe', { result: text });
      } catch (err) {
        logger.error('Erro em /transcribe', err);
        res.render('transcribe', { result: 'Erro ao transcrever áudio.' });
      }
    });

    const ollamaClient = new Ollama({ host: CONFIG.llm.host });

    async function processImage(buffer, mode = 'description') {
      const imagePath = path.join(__dirname, `image_${Date.now()}.jpg`);
      await fs.writeFile(imagePath, buffer);
      try {
        const prompt = mode === 'calories' ? PROMPTS.calorieEstimation : PROMPTS.imageDescription;
        const resp = await ollamaClient.generate({ model: CONFIG.llm.imageModel, prompt, images: [imagePath], stream: false });
        const desc = resp.response.trim();
        if (mode !== 'calories') return desc;
        let foods = [];
        try {
          const jsonText = Utils.extractJSON(desc);
          const obj = JSON.parse(jsonText);
          foods = Array.isArray(obj.foods) ? obj.foods : [];
        } catch {}
        if (!foods.length) return desc;
        const results = [];
        for (const food of foods) {
          const cal = await CalorieService.getCalories(food);
          results.push(`🍽️ ${food}: ${cal ? cal : 'N/A'}${cal ? ' kcal' : ''}`);
        }
        return results.join('\n');
      } finally {
        await Utils.cleanupFile(imagePath);
      }
    }

    this.app.get('/describe', (req, res) => {
      res.render('describe', { result: null });
    });

    this.app.post('/describe', upload.single('image'), async (req, res) => {
      if (!req.file) return res.render('describe', { result: 'Nenhuma imagem enviada.' });
      try {
        const text = await processImage(req.file.buffer, 'description');
        res.render('describe', { result: text });
      } catch (err) {
        logger.error('Erro em /describe', err);
        res.render('describe', { result: 'Erro ao processar imagem.' });
      }
    });

    this.app.get('/calories', (req, res) => {
      res.render('calories', { result: null });
    });

    this.app.post('/calories', upload.single('image'), async (req, res) => {
      if (!req.file) return res.render('calories', { result: 'Nenhuma imagem enviada.' });
      try {
        const text = await processImage(req.file.buffer, 'calories');
        res.render('calories', { result: text });
      } catch (err) {
        logger.error('Erro em /calories', err);
        res.render('calories', { result: 'Erro ao processar imagem.' });
      }
    });

    // ===== LINKEDIN ROUTES =====
    this.app.get('/linkedin', (req, res) => {
      res.render('linkedin', { result: null, url: '' });
    });

    this.app.post('/linkedin', async (req, res) => {
      const url = req.body.url || '';
      const detailed = req.body.detailed === 'on';
      const includeSkills = req.body.skills === 'on';
      const includeEducation = req.body.education === 'on';
      const linkedinEmail = req.body.linkedinEmail;
      const linkedinPassword = req.body.linkedinPassword;
      
      if (!url.trim()) {
        return res.render('linkedin', { result: '❌ URL inválida.', url });
      }
      
      try {
        logger.info('🔗 Iniciando análise LinkedIn:', { url, detailed, includeSkills, includeEducation });
        
        // Buscar credenciais do MongoDB
        let liAt = CONFIG.linkedin.liAt;
        let hasCredentials = false;
        
        try {
          const savedConfig = await this.configService.getConfig();
          if (savedConfig?.linkedin?.liAt) {
            liAt = savedConfig.linkedin.liAt;
            hasCredentials = true;
            logger.info('✅ Credenciais encontradas no MongoDB');
          }
        } catch (error) {
          logger.warn('⚠️ Erro ao buscar credenciais do MongoDB:', error.message);
        }
        
        // Se não tem credenciais e foram fornecidas, tentar login
        if (!hasCredentials && linkedinEmail && linkedinPassword) {
          logger.info('🔑 Tentando login com credenciais fornecidas...');
          const { loginAndGetLiAt } = await import('../services/linkedinScraper.js');
          const newLiAt = await loginAndGetLiAt(linkedinEmail, linkedinPassword, CONFIG.linkedin.timeoutMs);
          
          if (newLiAt) {
            liAt = newLiAt;
            hasCredentials = true;
            logger.info('✅ Login realizado com sucesso');
            
            // Salvar no MongoDB
            try {
              const savedConfig = await this.configService.getConfig();
              if (!savedConfig.linkedin) savedConfig.linkedin = {};
              savedConfig.linkedin.liAt = newLiAt;
              savedConfig.linkedin.user = linkedinEmail;
              await this.configService.setConfig(savedConfig);
              logger.info('💾 Credenciais salvas no MongoDB');
            } catch (error) {
              logger.warn('⚠️ Erro ao salvar credenciais:', error.message);
            }
          } else {
            logger.error('❌ Falha no login do LinkedIn');
            return res.render('linkedin', { 
              result: '❌ Falha no login do LinkedIn. Verifique suas credenciais.', 
              url 
            });
          }
        }
        
        if (!hasCredentials) {
          return res.render('linkedin', { 
            result: '❌ Credenciais do LinkedIn não configuradas. Configure-as na seção de configurações ou forneça-as no formulário.', 
            url 
          });
        }
        
        // Realizar análise com retry e resiliência
        const response = await this.analyzeLinkedInProfile(url, liAt, {
          detailed,
          includeSkills,
          includeEducation
        });
        
        res.render('linkedin', { result: response, url });
        
      } catch (err) {
        logger.error('❌ Erro em /linkedin:', err);
        res.render('linkedin', { 
          result: `❌ Erro ao analisar perfil: ${err.message}`, 
          url 
        });
      }
    });

    // API para verificar status das credenciais
    this.app.get('/api/linkedin/status', async (req, res) => {
      try {
        const savedConfig = await this.configService.getConfig();
        const hasCredentials = !!(savedConfig?.linkedin?.liAt || CONFIG.linkedin.liAt);
        
        res.json({
          success: true,
          hasCredentials,
          hasUser: !!(savedConfig?.linkedin?.user || CONFIG.linkedin.user)
        });
      } catch (error) {
        logger.error('❌ Erro ao verificar status LinkedIn:', error);
        res.json({
          success: false,
          hasCredentials: false,
          error: error.message
        });
      }
    });

    // API para testar conexão com LinkedIn
    this.app.post('/api/linkedin/test', async (req, res) => {
      try {
        const savedConfig = await this.configService.getConfig();
        const liAt = savedConfig?.linkedin?.liAt || CONFIG.linkedin.liAt;
        
        if (!liAt) {
          return res.json({
            success: false,
            error: 'Credenciais do LinkedIn não configuradas'
          });
        }
        
        // Testar com um perfil público conhecido
        const testUrl = 'https://www.linkedin.com/in/williamhgates/';
        const { fetchProfileStructured } = await import('../services/linkedinScraper.js');
        
        const result = await fetchProfileStructured(testUrl, {
          liAt,
          timeoutMs: 15000,
          retries: 1
        });
        
        if (result.success) {
          res.json({
            success: true,
            message: 'Conexão com LinkedIn funcionando',
            dataQuality: result.dataQuality
          });
        } else {
          res.json({
            success: false,
            error: result.error || 'Falha ao acessar perfil de teste'
          });
        }
        
      } catch (error) {
        logger.error('❌ Erro ao testar LinkedIn:', error);
        res.json({
          success: false,
          error: error.message
        });
      }
    });

    this.app.get('/summarize', (req, res) => {
      res.render('summarize', { result: null });
    });

    this.app.post('/summarize', upload.single('file'), async (req, res) => {
      let text = req.body.text || '';
      if (req.file) {
        const buffer = req.file.buffer;
        const filename = req.file.originalname.toLowerCase();
        const type = req.file.mimetype;
        try {
          if (type === 'application/pdf' || filename.endsWith('.pdf')) {
            const data = await pdfParse(buffer);
            text = data.text;
          } else if (type === 'text/plain' || filename.endsWith('.txt') || type === 'text/csv' || filename.endsWith('.csv')) {
            text = buffer.toString('utf8');
          } else if (type === 'application/vnd.openxmlformats-officedocument.wordprocessingml.document' || filename.endsWith('.docx')) {
            const result = await mammoth.extractRawText({ buffer });
            text = result.value;
          } else {
            return res.render('summarize', { result: 'Tipo de arquivo não suportado.' });
          }
        } catch (err) {
          logger.error('Erro ao ler arquivo', err);
          return res.render('summarize', { result: 'Erro ao ler arquivo.' });
        }
      }
      if (!text.trim()) return res.render('summarize', { result: 'Nenhum texto enviado.' });
      try {
        const truncated = text.trim().slice(0, 8000);
        const summary = await this.bot.llmService.getAssistantResponse('web', `Resuma em português o texto a seguir:\n\n${truncated}`);
        res.render('summarize', { result: summary });
      } catch (err) {
        logger.error('Erro em /summarize', err);
        res.render('summarize', { result: 'Erro ao resumir texto.' });
      }
    });

    this.app.get('/video', (req, res) => {
      res.render('video', { result: null, url: '' });
    });

    this.app.post('/video', async (req, res) => {
      const url = req.body.url || '';
      if (!url.trim()) return res.render('video', { result: 'Informe o link do vídeo.', url });
      try {
        const transcript = await YouTubeService.fetchTranscript(url);
        res.render('video', { result: transcript, url });
      } catch (err) {
        logger.error('Erro em /video', err);
        res.render('video', { result: 'Erro ao processar vídeo.', url });
      }
    });

    async function getSystemInfoText() {
      const [cpu, cpuTemp, cpuSpeed, mem, osInfo, load, diskLayout, fsSize, networkInterfaces, networkStats, processes, graphics, system, time, dockerInfo, services] = await Promise.all([
        si.cpu(),
        si.cpuTemperature().catch(() => ({ main: null })),
        si.cpuCurrentSpeed().catch(() => ({ avg: null })),
        si.mem(),
        si.osInfo(),
        si.currentLoad(),
        si.diskLayout(),
        si.fsSize(),
        si.networkInterfaces(),
        si.networkStats().catch(() => []),
        si.processes(),
        si.graphics().catch(() => ({ controllers: [] })),
        si.system(),
        si.time(),
        si.dockerInfo().catch(() => ({ containers: 0, containersRunning: 0 })),
        si.services('*').catch(() => [])
      ]);

      const formatBytes = (bytes) => {
        const gb = bytes / 1024 / 1024 / 1024;
        return gb >= 1 ? `${gb.toFixed(2)} GB` : `${(bytes / 1024 / 1024).toFixed(0)} MB`;
      };
      const formatUptime = (seconds) => {
        const days = Math.floor(seconds / 86400);
        const hours = Math.floor((seconds % 86400) / 3600);
        const minutes = Math.floor((seconds % 3600) / 60);
        return `${days}d ${hours}h ${minutes}m`;
      };

      const cpuInfo = [
        `🖥️ *CPU:* ${cpu.manufacturer} ${cpu.brand}`,
        `⚙️ *Arquitetura:* ${cpu.arch} | *Núcleos:* ${cpu.physicalCores} físicos, ${cpu.cores} lógicos`,
        `🔢 *Velocidade:* ${cpuSpeed.avg ? `${cpuSpeed.avg.toFixed(2)} GHz` : 'N/A'}`,
        cpuTemp.main ? `🌡️ *Temperatura:* ${cpuTemp.main.toFixed(1)}°C` : '',
        `📊 *Uso atual:* ${load.currentLoad.toFixed(1)}%`,
        `📈 *Carga média:* ${load.avgLoad ? load.avgLoad.toFixed(2) : 'N/A'}`
      ].filter(Boolean).join('\n');

      const memInfo = [
        `\n💾 *MEMÓRIA*`,
        `🧠 *RAM:* ${formatBytes(mem.used)} / ${formatBytes(mem.total)} (${((mem.used / mem.total) * 100).toFixed(1)}%)`,
        `📦 *Disponível:* ${formatBytes(mem.available)}`,
        `💱 *Swap:* ${formatBytes(mem.swapused)} / ${formatBytes(mem.swaptotal)}`,
        `🎯 *Cache:* ${formatBytes(mem.cached)}`,
        `🔄 *Buffer:* ${formatBytes(mem.buffers)}`
      ].join('\n');

      const diskInfo = [];
      diskInfo.push('\n💿 *ARMAZENAMENTO*');
      diskLayout.forEach(disk => {
        if (disk.size > 0) {
          diskInfo.push(`📀 ${disk.name}: ${formatBytes(disk.size)} (${disk.type || 'Unknown'})`);
        }
      });
      fsSize.forEach(fs => {
        if (fs.size > 0 && !fs.mount.includes('docker') && !fs.mount.includes('snap')) {
          const usePercent = ((fs.used / fs.size) * 100).toFixed(1);
          diskInfo.push(`  └ ${fs.fs}: ${formatBytes(fs.used)}/${formatBytes(fs.size)} (${usePercent}%) em ${fs.mount}`);
        }
      });

      const netInfo = ['\n🌐 *REDE*'];
      const activeInterfaces = networkInterfaces.filter(iface => iface.ip4 && iface.operstate === 'up' && !iface.internal);
      activeInterfaces.forEach(iface => {
        netInfo.push(`🔌 ${iface.iface}: ${iface.ip4} (${iface.mac})`);
        const stats = networkStats.find(s => s.iface === iface.iface);
        if (stats) {
          netInfo.push(`  ↓ RX: ${formatBytes(stats.rx_bytes)} | ↑ TX: ${formatBytes(stats.tx_bytes)}`);
        }
      });

      const systemInfo = [
        `\n🖥️ *SISTEMA*`,
        `🏢 *Host:* ${system.manufacturer} ${system.model}`,
        `🔧 *OS:* ${osInfo.distro} ${osInfo.release} (${osInfo.arch})`,
        `🏷️ *Kernel:* ${osInfo.kernel}`,
        `⏱️ *Uptime:* ${formatUptime(time.uptime)}`,
        `🚀 *Boot:* ${new Date(Date.now() - time.uptime * 1000).toLocaleString('pt-BR')}`
      ].join('\n');

      const processInfo = [
        `\n📊 *PROCESSOS*`,
        `🔢 *Total:* ${processes.all}`,
        `✅ *Rodando:* ${processes.running}`,
        `😴 *Dormindo:* ${processes.sleeping}`,
        `🛑 *Parados:* ${processes.stopped}`,
        `❌ *Zumbis:* ${processes.zombie}`
      ].join('\n');

      let gpuInfo = '';
      if (graphics.controllers && graphics.controllers.length > 0) {
        gpuInfo = '\n🎮 *GPU*\n';
        graphics.controllers.forEach((gpu, index) => {
          gpuInfo += `${index + 1}. ${gpu.vendor} ${gpu.model}`;
          if (gpu.vram) gpuInfo += ` (${gpu.vram} MB VRAM)`;
          gpuInfo += '\n';
        });
      }

      let dockerStr = '';
      if (dockerInfo.containers > 0) {
        dockerStr = `\n🐳 *Docker:* ${dockerInfo.containersRunning}/${dockerInfo.containers} containers rodando`;
      }

      const importantServices = ['mysql', 'postgresql', 'nginx', 'apache', 'redis', 'mongodb', 'docker'];
      const runningServices = services.filter(s => importantServices.some(name => s.name.toLowerCase().includes(name)) && s.running);
      let servicesStr = '';
      if (runningServices.length > 0) {
        servicesStr = '\n🔧 *Serviços Ativos:* ' + runningServices.map(s => s.name).join(', ');
      }

      const message = [
        '💻 *RECURSOS DETALHADOS DO SISTEMA*\n',
        cpuInfo,
        memInfo,
        diskInfo.join('\n'),
        netInfo.join('\n'),
        systemInfo,
        processInfo,
        gpuInfo,
        dockerStr,
        servicesStr,
        `\n⏰ *Atualizado em:* ${new Date().toLocaleString('pt-BR')}`
      ].filter(Boolean).join('\n');

      return message;
    }

    this.app.get('/resources', async (req, res) => {
      try {
        const info = await getSystemInfoText();
        res.render('resources', { result: info });
      } catch (err) {
        logger.error('Erro em /resources', err);
        res.render('resources', { result: 'Erro ao coletar informações.' });
      }
    });

    this.app.post('/toggle-voice', (req, res) => {
      const enabled = this.bot.toggleVoicePreference('web');
      res.json({ enabled });
    });

    this.app.get('/config', async (req, res, next) => {
      try {
        // Obter configuração atual do banco de dados
        let currentConfig = await this.configService.getConfig();
        if (!currentConfig) {
          logger.info('⚠️ Configuração não encontrada, inicializando...');
          currentConfig = await this.configService.init();
        }

        const getNested = (obj, pathStr) =>
          pathStr.split('.').reduce((o, k) => (o || {})[k], obj);

        const env = {};
        const descriptions = {};
        const examples = {};
        
        // Mapear todos os campos da configuração para o formato esperado pelo frontend
        for (const [cfgPath, envVar] of Object.entries(CONFIG_ENV_MAP)) {
          const savedValue = getNested(currentConfig, cfgPath);
          const defaultValue = getNested(CONFIG, cfgPath);
          
          // Usar valor salvo se existir, senão usar valor padrão
          if (savedValue !== undefined) {
            if (typeof defaultValue === 'boolean') {
              env[envVar] = savedValue === true || savedValue === 'true' || savedValue === '1' || savedValue === 1;
            } else {
              env[envVar] = savedValue;
            }
          } else {
            // Usar valor padrão se não houver valor salvo
            if (typeof defaultValue === 'boolean') {
              env[envVar] = false;
            } else {
              env[envVar] = defaultValue !== undefined ? defaultValue : '';
            }
          }
          
          descriptions[envVar] = CONFIG_DESCRIPTIONS[cfgPath];
          examples[envVar] = CONFIG_EXAMPLES[cfgPath];
        }


        // Buscar modelos disponíveis no Ollama
        let availableModels = [];
        let whisperModels = WHISPER_MODELS_LIST || [];
        try {
          const ollamaHost = currentConfig.llm?.host || CONFIG.llm.host;
          const response = await fetch(`${ollamaHost}/api/tags`);
          if (response.ok) {
            const data = await response.json();
            availableModels = data.models?.map(m => m.name) || [];
          }
        } catch (error) {
          logger.warn('Não foi possível buscar modelos do Ollama:', error.message);
        }

        // Renderizar página de configuração usando o template configs.ejs
        res.render('configs', {
          config: currentConfig,
          env,
          descriptions,
          examples,
          availableModels,
          whisperModels
        });
      } catch (error) {
        logger.error('Erro ao obter configuração', error);
        next(error);
      }
    });

    // Nova rota para exibir todas as configurações da base de dados
    this.app.get('/configs', async (req, res, next) => {
      try {
        const currentConfig = await this.configService.getConfig();
        if (!currentConfig) {
          logger.info('⚠️ Configuração não encontrada, inicializando...');
          currentConfig = await this.configService.init();
        }

        res.render('configs', {
          config: currentConfig
        });
      } catch (error) {
        logger.error('Erro ao obter configurações:', error);
        next(error);
      }
    });

    // API endpoint para obter todas as configurações
    this.app.get('/api/configs', async (req, res) => {
      try {
        const currentConfig = await this.configService.getConfig();
        if (!currentConfig) {
          return res.status(404).json({ error: 'Configuração não encontrada' });
        }
        res.json(currentConfig);
      } catch (error) {
        logger.error('Erro ao obter configurações:', error);
        res.status(500).json({ error: 'Erro interno do servidor' });
      }
    });

    // API endpoint para atualizar configurações
    this.app.put('/api/configs', async (req, res) => {
      try {
        const updatedConfig = req.body;
        await this.configService.setConfig(updatedConfig);
        
        // Reiniciar a solução
        logger.info('Configurações atualizadas, reiniciando solução...');
        
        res.json({ success: true, message: 'Configurações atualizadas com sucesso' });
        
        // Reiniciar processo após um pequeno delay para permitir que a resposta seja enviada
        setTimeout(() => {
          logger.info('🔄 Reiniciando aplicação devido a mudanças na configuração...');
          process.exit(0);
        }, 1000);
        
      } catch (error) {
        logger.error('Erro ao atualizar configurações:', error);
        res.status(500).json({ error: 'Erro ao atualizar configurações' });
      }
    });

    // API endpoint para resetar configurações para valores padrão
    this.app.post('/api/configs/reset', async (req, res) => {
      try {
        // Reinicializar configuração com valores padrão
        const defaultConfig = await this.configService.init();
        await this.configService.setConfig(defaultConfig);
        
        logger.info('Configurações resetadas para valores padrão');
        res.json(defaultConfig);
        
      } catch (error) {
        logger.error('Erro ao resetar configurações:', error);
        res.status(500).json({ error: 'Erro ao resetar configurações' });
      }
    });

    // Rotas de exportação/importação de configuração completa
    this.app.get('/api/config/export', async (req, res) => {
      try {
        const filePath = await exportFullConfig();
        res.download(filePath, 'config-export.json', (err) => {
          if (err) {
            res.redirect('/config?error=Erro ao exportar configuração');
          }
        });
      } catch (err) {
        res.redirect('/config?error=' + encodeURIComponent(err.message));
      }
    });

    const configUpload = multer({ storage: multer.memoryStorage() });
    this.app.post('/api/config/import', configUpload.single('configFile'), async (req, res) => {
      try {
        if (!req.file) {
          return res.redirect('/config?error=Arquivo não enviado');
        }
        const tempPath = './config-import.json';
        require('fs').writeFileSync(tempPath, req.file.buffer);
        await importFullConfig(tempPath);
        require('fs').unlinkSync(tempPath);
        res.redirect('/config?success=1');
      } catch (err) {
        res.redirect('/config?error=' + encodeURIComponent(err.message));
      }
    });

<<<<<<< HEAD
    // Rota de teste para verificar se POST está funcionando
    this.app.post('/test-post', (req, res) => {
      logger.info('🧪 Teste POST recebido');
      res.json({ success: true, message: 'POST funcionando' });
    });
    
    // Rota de teste para /config
    this.app.post('/config-test', (req, res) => {
      logger.info('🧪 Teste POST /config-test recebido');
      console.log('🧪 CONSOLE: Teste POST /config-test recebido');
      res.json({ success: true, message: 'POST /config-test funcionando' });
    });
=======
>>>>>>> 4db63642

    // Rota catch-all para 404
    this.app.use((req, res) => {
        res.status(404).json({ error: '❌ Rota não encontrada' });
    });

    // Middleware de tratamento de erros
    this.app.use((err, req, res, next) => {
        logger.error('Erro inesperado na API', err);
        res.status(500).json({ error: '❌ Erro interno do servidor' });
    });
    
    logger.info('✅ SETUP ROUTES CONCLUÍDO - Todas as rotas registradas');
  }

  /**
   * Analisa um perfil do LinkedIn de forma resiliente
   * @param {string} url - URL do perfil
   * @param {string} liAt - Token de autenticação
   * @param {object} options - Opções de análise
   * @returns {Promise<string>} - Resumo detalhado do perfil
   */
  async analyzeLinkedInProfile(url, liAt, options = {}) {
    const { detailed = true, includeSkills = true, includeEducation = true } = options;
    
    try {
      logger.info('🔍 Iniciando análise resiliente do LinkedIn:', { url, detailed });
      
      // Primeira tentativa: análise estruturada
      const { fetchProfileStructured } = await import('../services/linkedinScraper.js');
      const result = await fetchProfileStructured(url, {
        liAt,
        timeoutMs: CONFIG.linkedin.timeoutMs,
        retries: 3
      });
      
      if (!result.success) {
        logger.warn('⚠️ Análise estruturada falhou, tentando análise básica...');
        
        // Segunda tentativa: análise básica
        const { fetchProfileRaw } = await import('../services/linkedinScraper.js');
        const rawResult = await fetchProfileRaw(url, {
          liAt,
          timeoutMs: CONFIG.linkedin.timeoutMs
        });
        
        if (!rawResult.success) {
          throw new Error(`Falha na análise: ${rawResult.error}`);
        }
        
        // Processar texto bruto com LLM
        return await this.processRawLinkedInData(rawResult.rawText, url);
      }
      
      // Processar dados estruturados
      return await this.processStructuredLinkedInData(result.data, result.dataQuality, {
        detailed,
        includeSkills,
        includeEducation
      });
      
    } catch (error) {
      logger.error('❌ Erro na análise LinkedIn:', error);
      throw new Error(`Falha na análise do perfil: ${error.message}`);
    }
  }

  /**
   * Processa dados estruturados do LinkedIn
   */
  async processStructuredLinkedInData(data, quality, options) {
    const { detailed, includeSkills, includeEducation } = options;
    
    let analysis = `🔗 **ANÁLISE DETALHADA DO PERFIL LINKEDIN**\n\n`;
    
    // Informações básicas
    if (data.name) {
      analysis += `👤 **Nome:** ${data.name}\n`;
    }
    
    if (data.headline) {
      analysis += `💼 **Cargo:** ${data.headline}\n`;
    }
    
    if (data.location) {
      analysis += `📍 **Localização:** ${data.location}\n`;
    }
    
    if (data.connections) {
      analysis += `🔗 **Conexões:** ${data.connections}\n`;
    }
    
    analysis += `\n📊 **Qualidade dos Dados:** ${quality.percentage}% (${quality.score}/${quality.maxScore} campos)\n\n`;
    
    // Sobre
    if (data.about && detailed) {
      analysis += `📝 **SOBRE:**\n${data.about}\n\n`;
    }
    
    // Experiência profissional
    if (data.experience && data.experience.length > 0) {
      analysis += `💼 **EXPERIÊNCIA PROFISSIONAL:**\n`;
      data.experience.slice(0, detailed ? 10 : 5).forEach((exp, index) => {
        analysis += `${index + 1}. **${exp.title || 'Cargo não especificado'}**\n`;
        analysis += `   🏢 ${exp.company || 'Empresa não especificada'}\n`;
        if (exp.duration) {
          analysis += `   ⏰ ${exp.duration}\n`;
        }
        analysis += '\n';
      });
    }
    
    // Educação
    if (includeEducation && data.education && data.education.length > 0) {
      analysis += `🎓 **EDUCAÇÃO:**\n`;
      data.education.slice(0, detailed ? 5 : 3).forEach((edu, index) => {
        analysis += `${index + 1}. **${edu.degree || 'Curso não especificado'}**\n`;
        analysis += `   🏫 ${edu.school || 'Instituição não especificada'}\n`;
        if (edu.years) {
          analysis += `   📅 ${edu.years}\n`;
        }
        analysis += '\n';
      });
    }
    
    // Skills
    if (includeSkills && data.skills && data.skills.length > 0) {
      analysis += `🛠️ **PRINCIPAIS HABILIDADES:**\n`;
      const topSkills = data.skills.slice(0, detailed ? 20 : 10);
      analysis += topSkills.join(' • ') + '\n\n';
    }
    
    // Resumo profissional gerado por IA
    if (detailed) {
      try {
        const summary = await this.bot.llmService.getAssistantResponse('web', 
          `Com base nos dados extraídos do LinkedIn, crie um resumo profissional conciso e bem estruturado:\n\n${analysis}`
        );
        
        analysis += `🤖 **RESUMO PROFISSIONAL:**\n${summary}\n\n`;
      } catch (error) {
        logger.warn('⚠️ Erro ao gerar resumo com IA:', error.message);
      }
    }
    
    analysis += `\n⏰ **Análise realizada em:** ${new Date().toLocaleString('pt-BR')}`;
    
    return analysis;
  }

  /**
   * Processa dados brutos do LinkedIn
   */
  async processRawLinkedInData(rawText, url) {
    try {
      // Limpar e estruturar o texto
      const cleanedText = rawText
        .replace(/\s+/g, ' ')
        .trim()
        .substring(0, 8000); // Limitar tamanho
      
      const prompt = `Analise o seguinte texto extraído de um perfil do LinkedIn e crie um resumo profissional estruturado:

${cleanedText}

URL do perfil: ${url}

Crie um resumo que inclua:
- Nome e cargo
- Localização
- Experiência profissional (se encontrada)
- Educação (se encontrada)
- Skills/habilidades (se encontradas)
- Resumo profissional

Use emojis e formatação clara para facilitar a leitura.`;

      return await this.bot.llmService.getAssistantResponse('web', prompt);
      
    } catch (error) {
      logger.error('❌ Erro ao processar dados brutos:', error);
      return `❌ Erro ao processar dados do perfil: ${error.message}`;
    }
  }

  start() {
    this.app.listen(CONFIG.server.port, () => {
      logger.startup(`🌐 API REST iniciada e ouvindo na porta ${CONFIG.server.port}`);
      logger.info(`📊 Interface disponível em http://localhost:${CONFIG.server.port}/`);
    }).on('error', (err) => {
        if (err.code === 'EADDRINUSE') {
          logger.warn(`⚠️ Porta ${CONFIG.server.port} já está em uso. Tentando porta alternativa...`);
          // Tentar porta alternativa
          const alternativePort = CONFIG.server.port + 1;
          this.app.listen(alternativePort, () => {
            logger.startup(`🌐 API REST iniciada na porta alternativa ${alternativePort}`);
            logger.info(`📊 Interface disponível em http://localhost:${alternativePort}/`);
          }).on('error', (altErr) => {
            logger.error(`❌ Falha ao iniciar servidor nas portas ${CONFIG.server.port} e ${alternativePort}`, altErr);
          });
        } else {
          logger.error(`❌ Falha ao iniciar servidor na porta ${CONFIG.server.port}`, err);
        }
    });
  }
}

export default RestAPI;
<|MERGE_RESOLUTION|>--- conflicted
+++ resolved
@@ -935,21 +935,6 @@
       }
     });
 
-<<<<<<< HEAD
-    // Rota de teste para verificar se POST está funcionando
-    this.app.post('/test-post', (req, res) => {
-      logger.info('🧪 Teste POST recebido');
-      res.json({ success: true, message: 'POST funcionando' });
-    });
-    
-    // Rota de teste para /config
-    this.app.post('/config-test', (req, res) => {
-      logger.info('🧪 Teste POST /config-test recebido');
-      console.log('🧪 CONSOLE: Teste POST /config-test recebido');
-      res.json({ success: true, message: 'POST /config-test funcionando' });
-    });
-=======
->>>>>>> 4db63642
 
     // Rota catch-all para 404
     this.app.use((req, res) => {
